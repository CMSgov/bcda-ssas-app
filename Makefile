--- conflicted
+++ resolved
@@ -11,11 +11,7 @@
 	-v ${PWD}:/go/src/github.com/CMSgov/bcda-ssas-app packaging $(version)
 
 lint:
-<<<<<<< HEAD
 	docker-compose -f docker-compose.test.yml run --rm tests golangci-lint run --deadline=3m ./...
-=======
-	docker-compose -f docker-compose.test.yml run --rm tests golangci-lint --deadline=3m run ./...
->>>>>>> 43efde39
 	docker-compose -f docker-compose.test.yml run --rm tests gosec ./...
 
 # The following vars are available to tests needing SSAS admin credentials; currently they are used in smoke-test-ssas, postman-ssas, and unit-test-ssas
@@ -47,11 +43,7 @@
 	$(MAKE) migrations-test
 
 load-fixtures:
-<<<<<<< HEAD
-	docker-compose -f docker-compose.yml run --rm -w /go/src/github.com/CMSgov/bcda-ssas-app/db/migrations ssas migrate -database "postgres://postgres:toor@db:5432/bcda?sslmode=disable" -path ./ up
-=======
 	docker-compose -f docker-compose.test.yml run --rm -w /go/src/github.com/CMSgov/bcda-ssas-app/db/migrations tests migrate -database "postgres://postgres:toor@db:5432/bcda?sslmode=disable" -path ./ up
->>>>>>> 43efde39
 	docker-compose -f docker-compose.yml run ssas sh -c 'tmp/ssas-service --add-fixture-data'
 
 docker-build:
