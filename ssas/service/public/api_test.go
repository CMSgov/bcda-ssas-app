--- conflicted
+++ resolved
@@ -5,13 +5,7 @@
 	"context"
 	"encoding/json"
 	"fmt"
-<<<<<<< HEAD
 	"io"
-=======
-	"github.com/go-chi/chi"
-	"github.com/pborman/uuid"
-	"github.com/stretchr/testify/require"
->>>>>>> 2614eaca
 	"io/ioutil"
 	"net/http"
 	"net/http/httptest"
@@ -21,9 +15,12 @@
 
 	"github.com/CMSgov/bcda-ssas-app/ssas"
 	"github.com/CMSgov/bcda-ssas-app/ssas/service"
+	"github.com/go-chi/chi"
+	"github.com/pborman/uuid"
 
 	"github.com/jinzhu/gorm"
 	"github.com/stretchr/testify/assert"
+	"github.com/stretchr/testify/require"
 	"github.com/stretchr/testify/suite"
 )
 
@@ -322,72 +319,7 @@
 	assert.Nil(s.T(), err)
 }
 
-<<<<<<< HEAD
 func (s *APITestSuite) createIntrospectData() (creds ssas.Credentials, group ssas.Group) {
-=======
-func (s *APITestSuite) TestTokenExpiredCredentials() {
-	groupID := ssas.RandomHexID()[0:4]
-	group := ssas.Group{GroupID: groupID, XData: "x_data"}
-	err := s.db.Create(&group).Error
-	require.Nil(s.T(), err)
-
-	creds, err := ssas.RegisterSystem("Token Test", groupID, ssas.DefaultScope, "", []string{}, uuid.NewRandom().String())
-	assert.Nil(s.T(), err)
-	assert.Equal(s.T(), "Token Test", creds.ClientName)
-	assert.NotNil(s.T(), creds.ClientSecret)
-	system, err := ssas.GetSystemByClientID(creds.ClientID)
-	assert.NoError(s.T(), err)
-
-	// expired credentials may not create a token
-	s.db.Exec("UPDATE secrets SET created_at = '2000-01-01', updated_at = '2000-01-01' WHERE system_id = ?", system.ID)
-	req := httptest.NewRequest("POST", "/token", nil)
-	req.SetBasicAuth(creds.ClientID, creds.ClientSecret)
-	req.Header.Add("Accept", "application/json")
-	handler := http.HandlerFunc(token)
-	handler.ServeHTTP(s.rr, req)
-	assert.Equal(s.T(), http.StatusUnauthorized, s.rr.Code)
-	e := ssas.ErrorResponse{}
-	assert.NoError(s.T(), json.NewDecoder(s.rr.Body).Decode(&e))
-	assert.NotEmpty(s.T(), e)
-	assert.Equal(s.T(), "credentials expired", e.ErrorDescription)
-
-	// credential rotation should make things work again
-	creds, err = system.ResetSecret(ssas.RandomHexID())
-	assert.Nil(s.T(), err)
-	assert.Equal(s.T(), "Token Test", creds.ClientName)
-	assert.NotNil(s.T(), creds.ClientSecret)
-	s.rr = httptest.NewRecorder()
-	req = httptest.NewRequest("POST", "/token", nil)
-	req.SetBasicAuth(creds.ClientID, creds.ClientSecret)
-	req.Header.Add("Accept", "application/json")
-	handler = http.HandlerFunc(token)
-	handler.ServeHTTP(s.rr, req)
-	assert.Equal(s.T(), http.StatusOK, s.rr.Code)
-	t := TokenResponse{}
-	assert.NoError(s.T(), json.NewDecoder(s.rr.Body).Decode(&t))
-	assert.NotEmpty(s.T(), t)
-	assert.NotEmpty(s.T(), t.AccessToken)
-
-	// just in case: lack of updated_at should not be a valid state
-	s.db.Exec("UPDATE secrets SET created_at = null, updated_at = null WHERE system_id = ?", system.ID)
-	req = httptest.NewRequest("POST", "/token", nil)
-	req.SetBasicAuth(creds.ClientID, creds.ClientSecret)
-	s.rr = httptest.NewRecorder()
-	req.Header.Add("Accept", "application/json")
-	handler = http.HandlerFunc(token)
-	handler.ServeHTTP(s.rr, req)
-	assert.Equal(s.T(), http.StatusUnauthorized, s.rr.Code)
-	e = ssas.ErrorResponse{}
-	assert.NoError(s.T(), json.NewDecoder(s.rr.Body).Decode(&e))
-	assert.NotEmpty(s.T(), e)
-	assert.Equal(s.T(), "credentials expired", e.ErrorDescription)
-
-	err = ssas.CleanDatabase(group)
-	assert.Nil(s.T(), err)
-}
-
-func (s *APITestSuite) TestIntrospectSuccess() {
->>>>>>> 2614eaca
 	groupID := ssas.RandomHexID()[0:4]
 
 	group = ssas.Group{GroupID: groupID, XData: "x_data"}
