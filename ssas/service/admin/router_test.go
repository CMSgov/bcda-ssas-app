--- conflicted
+++ resolved
@@ -21,20 +21,11 @@
 	group     ssas.Group
 }
 
-<<<<<<< HEAD
-func resetCreds(s *RouterTestSuite) {
+func (s *RouterTestSuite) SetupSuite() {
 	encSecret, err := ssas.ResetAdminCreds()
 	assert.NoError(s.T(), err)
 
 	s.basicAuth = encSecret
-=======
-func (s *RouterTestSuite) SetupSuite() {
-	id := "31e029ef-0e97-47f8-873c-0e8b7e7f99bf"
-	system, err := ssas.GetSystemByClientID(id)
-	if err != nil {
-		s.FailNow(err.Error())
-	}
->>>>>>> ed3febf3
 
 	badAuth := "31e029ef-0e97-47f8-873c-0e8b7e7f99bf:This_is_not_the_secret"
 	s.badAuth = base64.StdEncoding.EncodeToString([]byte(badAuth))
