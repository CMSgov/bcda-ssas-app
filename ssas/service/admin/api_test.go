package admin

import (
	"bytes"
	"context"
	"encoding/json"
	"errors"
	"fmt"
	"github.com/CMSgov/bcda-ssas-app/ssas/service"
	"io/ioutil"
	"net/http"
	"net/http/httptest"
	"strconv"
	"strings"
	"testing"

	"github.com/CMSgov/bcda-ssas-app/ssas"
	"github.com/go-chi/chi"
	"github.com/stretchr/testify/assert"
	"github.com/stretchr/testify/suite"
	"gorm.io/gorm"
)

const SampleGroup string = `{
  "group_id":"%s",
  "name": "ACO Corp Systems",
  "resources": [
    {
      "id": "xxx",
      "name": "BCDA API",
      "scopes": [
        "bcda-api"
      ]
    },
    {
      "id": "eft",
      "name": "EFT CCLF",
      "scopes": [
        "eft-app:download",
        "eft-data:read"
      ]
    }
  ],
  "scopes": [
    "user-admin",
    "system-admin"
  ],
  "users": [
    "00uiqolo7fEFSfif70h7",
    "l0vckYyfyow4TZ0zOKek",
    "HqtEi2khroEZkH4sdIzj"
  ],
  "xdata": %s
}`
const V2_SYSTEM_ROUTE = "/v2/system/"
const SampleXdata string = `"{\"cms_ids\":[\"T67890\",\"T54321\"]}"`

type APITestSuite struct {
	suite.Suite
	db     *gorm.DB
}

func (s *APITestSuite) SetupSuite() {
	s.db = ssas.GetGORMDbConnection()
	service.StartBlacklist()
	ssas.MaxIPs = 3
}

func (s *APITestSuite) TearDownSuite() {
	ssas.Close(s.db)
}

func TestAPITestSuite(t *testing.T) {
	suite.Run(t, new(APITestSuite))
}

func (s *APITestSuite) TestCreateGroup() {
	gid := ssas.RandomBase64(16)
	testInput := fmt.Sprintf(SampleGroup, gid, SampleXdata)
	req := httptest.NewRequest("POST", "/group", strings.NewReader(testInput))
	handler := http.HandlerFunc(createGroup)
	rr := httptest.NewRecorder()
	handler.ServeHTTP(rr, req)
	assert.Equal(s.T(), http.StatusCreated, rr.Result().StatusCode)
	assert.Equal(s.T(), "application/json", rr.Result().Header.Get("Content-Type"))
	g := ssas.Group{}
	if errors.Is(s.db.First(&g, "group_id = ?", gid).Error, gorm.ErrRecordNotFound) {
		assert.FailNow(s.T(), fmt.Sprintf("record not found for group_id=%s", gid))
	}

	// Duplicate request fails
	rr = httptest.NewRecorder()
	handler.ServeHTTP(rr, req)
	assert.Equal(s.T(), http.StatusBadRequest, rr.Result().StatusCode)

	err := ssas.CleanDatabase(g)
	assert.Nil(s.T(), err)
}

func (s *APITestSuite) TestCreateGroupFailure() {
	gid := ssas.RandomBase64(16)
	testInput := fmt.Sprintf(SampleGroup, gid, SampleXdata)
	req := httptest.NewRequest("POST", "/group", strings.NewReader(testInput))
	handler := http.HandlerFunc(createGroup)
	rr := httptest.NewRecorder()
	handler.ServeHTTP(rr, req)
	assert.Equal(s.T(), http.StatusCreated, rr.Result().StatusCode)
	assert.Equal(s.T(), "application/json", rr.Result().Header.Get("Content-Type"))
	g := ssas.Group{}
	if errors.Is(s.db.First(&g, "group_id = ?", gid).Error, gorm.ErrRecordNotFound) {
		assert.FailNow(s.T(), fmt.Sprintf("record not found for group_id=%s", gid))
	}
	err := ssas.CleanDatabase(g)
	assert.Nil(s.T(), err)
}

func (s *APITestSuite) TestListGroups() {
	g1ID := ssas.RandomBase64(16)
	g2ID := ssas.RandomHexID()

	testInput1 := fmt.Sprintf(SampleGroup, g1ID, SampleXdata)
	gd := ssas.GroupData{}
	err := json.Unmarshal([]byte(testInput1), &gd)
	assert.Nil(s.T(), err)
	g1, err := ssas.CreateGroup(gd, ssas.RandomHexID())
	assert.Nil(s.T(), err)

	gd.GroupID = g2ID
	gd.Name = "another-fake-name"
	g2, err := ssas.CreateGroup(gd, ssas.RandomHexID())
	assert.Nil(s.T(), err)

	req := httptest.NewRequest("GET", "/group", nil)
	handler := http.HandlerFunc(listGroups)
	rr := httptest.NewRecorder()
	handler.ServeHTTP(rr, req)
	assert.Equal(s.T(), http.StatusOK, rr.Result().StatusCode)
	assert.Equal(s.T(), "application/json", rr.Result().Header.Get("Content-Type"))
	groupList := ssas.GroupList{}
	err = json.Unmarshal(rr.Body.Bytes(), &groupList)
	assert.Nil(s.T(), err)

	found1 := false
	found2 := false
	for _, g := range groupList.Groups {
		switch g.GroupID {
		case g1ID:
			found1 = true
		case g2ID:
			found2 = true
		default: //NOOP
		}
	}
	assert.True(s.T(), found1, "group 1 not present in list")
	assert.True(s.T(), found2, "group 2 not present in list")

	err = ssas.CleanDatabase(g1)
	assert.Nil(s.T(), err)
	err = ssas.CleanDatabase(g2)
	assert.Nil(s.T(), err)
}

func (s *APITestSuite) TestUpdateGroup() {
	gid := ssas.RandomBase64(16)
	testInput := fmt.Sprintf(SampleGroup, gid, SampleXdata)
	gd := ssas.GroupData{}
	err := json.Unmarshal([]byte(testInput), &gd)
	assert.Nil(s.T(), err)
	g, err := ssas.CreateGroup(gd, ssas.RandomHexID())
	assert.Nil(s.T(), err)

	url := fmt.Sprintf("/group/%v", g.ID)
	req := httptest.NewRequest("PUT", url, strings.NewReader(testInput))
	rctx := chi.NewRouteContext()
	rctx.URLParams.Add("id", fmt.Sprint(g.ID))
	req = req.WithContext(context.WithValue(req.Context(), chi.RouteCtxKey, rctx))
	handler := http.HandlerFunc(updateGroup)
	rr := httptest.NewRecorder()
	handler.ServeHTTP(rr, req)
	assert.Equal(s.T(), http.StatusOK, rr.Result().StatusCode)
	assert.Equal(s.T(), "application/json", rr.Result().Header.Get("Content-Type"))
	err = ssas.CleanDatabase(g)
	assert.Nil(s.T(), err)
}

func (s *APITestSuite) TestUpdateGroupBadGroupID() {
	gid := ssas.RandomBase64(16)
	testInput := fmt.Sprintf(SampleGroup, gid, SampleXdata)
	gd := ssas.GroupData{}
	err := json.Unmarshal([]byte(testInput), &gd)
	assert.Nil(s.T(), err)

	// No group exists
	url := fmt.Sprintf("/group/%v", gid)
	req := httptest.NewRequest("PUT", url, strings.NewReader(testInput))
	rctx := chi.NewRouteContext()
	req = req.WithContext(context.WithValue(req.Context(), chi.RouteCtxKey, rctx))
	handler := http.HandlerFunc(updateGroup)
	rr := httptest.NewRecorder()
	handler.ServeHTTP(rr, req)
	assert.Equal(s.T(), http.StatusBadRequest, rr.Result().StatusCode)
}

func (s *APITestSuite) TestRevokeToken() {
	tokenID := "abc-123-def-456"

	url := fmt.Sprintf("/token/%s", tokenID)
	req := httptest.NewRequest("DELETE", url, nil)
	rctx := chi.NewRouteContext()
	rctx.URLParams.Add("tokenID", tokenID)
	req = req.WithContext(context.WithValue(req.Context(), chi.RouteCtxKey, rctx))
	handler := http.HandlerFunc(revokeToken)
	rr := httptest.NewRecorder()
	handler.ServeHTTP(rr, req)
	assert.Equal(s.T(), http.StatusOK, rr.Result().StatusCode)

	assert.True(s.T(), service.TokenBlacklist.IsTokenBlacklisted(tokenID))
	assert.False(s.T(), service.TokenBlacklist.IsTokenBlacklisted("this_key_should_not_exist"))
}

func (s *APITestSuite) TestDeleteGroup() {
	gid := ssas.RandomHexID()
	testInput := fmt.Sprintf(SampleGroup, gid, SampleXdata)
	groupBytes := []byte(testInput)
	gd := ssas.GroupData{}
	err := json.Unmarshal(groupBytes, &gd)
	assert.Nil(s.T(), err)
	g, err := ssas.CreateGroup(gd, ssas.RandomHexID())
	assert.Nil(s.T(), err)

	url := fmt.Sprintf("/group/%v", g.ID)
	req := httptest.NewRequest("DELETE", url, nil)
	rctx := chi.NewRouteContext()
	rctx.URLParams.Add("id", fmt.Sprint(g.ID))
	req = req.WithContext(context.WithValue(req.Context(), chi.RouteCtxKey, rctx))
	handler := http.HandlerFunc(deleteGroup)
	rr := httptest.NewRecorder()
	handler.ServeHTTP(rr, req)
	assert.Equal(s.T(), http.StatusOK, rr.Result().StatusCode)
	assert.True(s.T(), errors.Is(s.db.First(&ssas.Group{}, g.ID).Error, gorm.ErrRecordNotFound))
	err = ssas.CleanDatabase(g)
	assert.Nil(s.T(), err)
}

func (s *APITestSuite) TestCreateSystem() {
	group := ssas.Group{GroupID: "test-group-id"}
	err := s.db.Save(&group).Error
	if err != nil {
		s.FailNow("Error creating test data", err.Error())
	}

	req := httptest.NewRequest("POST", "/system", strings.NewReader(`{"client_name": "Test Client", "group_id": "test-group-id", "scope": "bcda-api", "public_key": "-----BEGIN PUBLIC KEY-----\nMIIBIjANBgkqhkiG9w0BAQEFAAOCAQ8AMIIBCgKCAQEArhxobShmNifzW3xznB+L\nI8+hgaePpSGIFCtFz2IXGU6EMLdeufhADaGPLft9xjwdN1ts276iXQiaChKPA2CK\n/CBpuKcnU3LhU8JEi7u/db7J4lJlh6evjdKVKlMuhPcljnIKAiGcWln3zwYrFCeL\ncN0aTOt4xnQpm8OqHawJ18y0WhsWT+hf1DeBDWvdfRuAPlfuVtl3KkrNYn1yqCgQ\nlT6v/WyzptJhSR1jxdR7XLOhDGTZUzlHXh2bM7sav2n1+sLsuCkzTJqWZ8K7k7cI\nXK354CNpCdyRYUAUvr4rORIAUmcIFjaR3J4y/Dh2JIyDToOHg7vjpCtNnNoS+ON2\nHwIDAQAB\n-----END PUBLIC KEY-----", "tracking_id": "T00000"}`))
	handler := http.HandlerFunc(createSystem)
	rr := httptest.NewRecorder()
	handler.ServeHTTP(rr, req)
	assert.Equal(s.T(), http.StatusCreated, rr.Result().StatusCode)
	assert.Equal(s.T(), "application/json", rr.Result().Header.Get("Content-Type"))
	var result map[string]interface{}
	_ = json.Unmarshal(rr.Body.Bytes(), &result)
	assert.NotEmpty(s.T(), result["client_id"])
	assert.NotEmpty(s.T(), result["client_secret"])
	assert.Empty(s.T(), result["client_token"])
	assert.Equal(s.T(), "Test Client", result["client_name"])

	err = ssas.CleanDatabase(group)
	assert.Nil(s.T(), err)
}

func (s *APITestSuite) TestCreateSystemMultipleIps() {
	randomIPv4 := ssas.RandomIPv4()
	randomIPv6 := ssas.RandomIPv6()
	group := ssas.Group{GroupID: "test-group-id"}
	err := s.db.Save(&group).Error
	if err != nil {
		s.FailNow("Error creating test data", err.Error())
	}

	reqBody := fmt.Sprintf(`{"client_name": "Test Client", "group_id": "test-group-id", "scope": "bcda-api", "ips": ["%s", "%s"],"tracking_id": "T00000"}`, randomIPv4, randomIPv6)
	req := httptest.NewRequest("POST", "/auth/system", strings.NewReader(reqBody))
	handler := http.HandlerFunc(createSystem)
	rr := httptest.NewRecorder()
	handler.ServeHTTP(rr, req)
	assert.Equal(s.T(), http.StatusCreated, rr.Result().StatusCode)
	assert.Equal(s.T(), "application/json", rr.Result().Header.Get("Content-Type"))

	creds := ssas.Credentials{}
	err = json.NewDecoder(bytes.NewReader(rr.Body.Bytes())).Decode(&creds)
	assert.Nil(s.T(), err)
	assert.NotEmpty(s.T(), creds)
	assert.NotEqual(s.T(), "", creds.ClientID)
	assert.Equal(s.T(), "Test Client", creds.ClientName)

	system, err := ssas.GetSystemByClientID(creds.ClientID)
	assert.Nil(s.T(), err)
	ips, err := system.GetIPs()
	assert.Nil(s.T(), err)
	assert.True(s.T(), contains(ips, randomIPv4))
	assert.True(s.T(), contains(ips, randomIPv6))

	err = ssas.CleanDatabase(group)
	assert.Nil(s.T(), err)
}

func (s *APITestSuite) TestCreateSystemBadIp() {
	group := ssas.Group{GroupID: "test-group-id"}
	err := s.db.Save(&group).Error
	if err != nil {
		s.FailNow("Error creating test data", err.Error())
	}

	req := httptest.NewRequest("POST", "/auth/system", strings.NewReader(`{"client_name": "Test Client", "group_id": "test-group-id", "scope": "bcda-api", ips: ["304.0.2.1/32"],"tracking_id": "T00000"}`))
	handler := http.HandlerFunc(createSystem)
	rr := httptest.NewRecorder()
	handler.ServeHTTP(rr, req)
	assert.Equal(s.T(), http.StatusBadRequest, rr.Result().StatusCode)

	err = ssas.CleanDatabase(group)
	assert.Nil(s.T(), err)
}

func (s *APITestSuite) TestCreateSystemEmptyKey() {
	group := ssas.Group{GroupID: "test-group-id"}
	err := s.db.Save(&group).Error
	if err != nil {
		s.FailNow("Error creating test data", err.Error())
	}

	req := httptest.NewRequest("POST", "/auth/system", strings.NewReader(`{"client_name": "Test Client", "group_id": "test-group-id", "scope": "bcda-api", "public_key": "", "tracking_id": "T00000"}`))
	handler := http.HandlerFunc(createSystem)
	rr := httptest.NewRecorder()
	handler.ServeHTTP(rr, req)
	assert.Equal(s.T(), http.StatusCreated, rr.Result().StatusCode)
	assert.Equal(s.T(), "application/json", rr.Result().Header.Get("Content-Type"))
	var result map[string]interface{}
	_ = json.Unmarshal(rr.Body.Bytes(), &result)
	assert.NotEmpty(s.T(), result["client_id"])
	assert.NotEmpty(s.T(), result["client_secret"])
	assert.Equal(s.T(), "Test Client", result["client_name"])

	err = ssas.CleanDatabase(group)
	assert.Nil(s.T(), err)
}

func (s *APITestSuite) TestCreateSystemNoKey() {
	group := ssas.Group{GroupID: "test-group-id"}
	err := s.db.Save(&group).Error
	if err != nil {
		s.FailNow("Error creating test data", err.Error())
	}

	req := httptest.NewRequest("POST", "/auth/system", strings.NewReader(`{"client_name": "Test Client", "group_id": "test-group-id", "scope": "bcda-api", "tracking_id": "T00000"}`))
	handler := http.HandlerFunc(createSystem)
	rr := httptest.NewRecorder()
	handler.ServeHTTP(rr, req)
	assert.Equal(s.T(), http.StatusCreated, rr.Result().StatusCode)
	assert.Equal(s.T(), "application/json", rr.Result().Header.Get("Content-Type"))
	var result map[string]interface{}
	_ = json.Unmarshal(rr.Body.Bytes(), &result)
	assert.NotEmpty(s.T(), result["client_id"])
	assert.NotEmpty(s.T(), result["client_secret"])
	assert.Equal(s.T(), "Test Client", result["client_name"])

	err = ssas.CleanDatabase(group)
	assert.Nil(s.T(), err)
}

func (s *APITestSuite) TestCreateSystemInvalidRequest() {
	req := httptest.NewRequest("POST", "/auth/system", strings.NewReader("{ badJSON }"))
	handler := http.HandlerFunc(createSystem)
	rr := httptest.NewRecorder()
	handler.ServeHTTP(rr, req)
	assert.Equal(s.T(), http.StatusBadRequest, rr.Result().StatusCode)
}

func (s *APITestSuite) TestCreateSystemMissingRequiredParam() {
	req := httptest.NewRequest("POST", "/auth/system", strings.NewReader(`{"group_id": "T00001", "client_name": "Test Client 1", "scope": "bcda-api"}`))
	handler := http.HandlerFunc(createSystem)
	rr := httptest.NewRecorder()
	handler.ServeHTTP(rr, req)
	assert.Equal(s.T(), http.StatusBadRequest, rr.Result().StatusCode)
}

func (s *APITestSuite) TestResetCredentials() {
	group := ssas.Group{GroupID: "test-reset-creds-group"}
	s.db.Create(&group)
	system := ssas.System{GID: group.ID, ClientID: "test-reset-creds-client"}
	s.db.Create(&system)
	secret := ssas.Secret{Hash: "test-reset-creds-hash", SystemID: system.ID}
	s.db.Create(&secret)

	systemID := strconv.FormatUint(uint64(system.ID), 10)
	req := httptest.NewRequest("PUT", "/system/"+systemID+"/credentials", nil)
	rctx := chi.NewRouteContext()
	rctx.URLParams.Add("systemID", systemID)
	req = req.WithContext(context.WithValue(req.Context(), chi.RouteCtxKey, rctx))
	handler := http.HandlerFunc(resetCredentials)
	rr := httptest.NewRecorder()
	handler.ServeHTTP(rr, req)

	assert.Equal(s.T(), http.StatusCreated, rr.Result().StatusCode)
	assert.Equal(s.T(), "application/json", rr.Result().Header.Get("Content-Type"))
	var result map[string]string
	_ = json.Unmarshal(rr.Body.Bytes(), &result)
	newSecret := result["client_secret"]
	assert.NotEmpty(s.T(), newSecret)
	assert.NotEqual(s.T(), secret.Hash, newSecret)

	_ = ssas.CleanDatabase(group)
}

func (s *APITestSuite) TestResetCredentialsInvalidSystemID() {
	systemID := "999"
	req := httptest.NewRequest("PUT", "/system/"+systemID+"/credentials", nil)
	rctx := chi.NewRouteContext()
	rctx.URLParams.Add("systemID", systemID)
	req = req.WithContext(context.WithValue(req.Context(), chi.RouteCtxKey, rctx))
	handler := http.HandlerFunc(resetCredentials)
	rr := httptest.NewRecorder()
	handler.ServeHTTP(rr, req)

	assert.Equal(s.T(), http.StatusNotFound, rr.Result().StatusCode)
}

func (s *APITestSuite) TestGetPublicKeyBadSystemID() {
	systemID := strconv.FormatUint(uint64(9999), 10)
	req := httptest.NewRequest("GET", "/system/"+systemID+"/key", nil)
	rctx := chi.NewRouteContext()
	rctx.URLParams.Add("systemID", systemID)
	req = req.WithContext(context.WithValue(req.Context(), chi.RouteCtxKey, rctx))
	handler := http.HandlerFunc(getPublicKey)
	rr := httptest.NewRecorder()
	handler.ServeHTTP(rr, req)

	assert.Equal(s.T(), http.StatusNotFound, rr.Result().StatusCode)
}

func (s *APITestSuite) TestGetPublicKey() {
	group := ssas.Group{GroupID: "api-test-get-public-key-group"}
	err := s.db.Create(&group).Error
	if err != nil {
		s.FailNow(err.Error())
	}

	system := ssas.System{GID: group.ID, ClientID: "api-test-get-public-key-client"}
	err = s.db.Create(&system).Error
	if err != nil {
		s.FailNow(err.Error())
	}

	key1Str := "publickey1"
	encrKey1 := ssas.EncryptionKey{
		SystemID: system.ID,
		Body:     key1Str,
	}
	err = s.db.Create(&encrKey1).Error
	if err != nil {
		s.FailNow(err.Error())
	}

	systemID := strconv.FormatUint(uint64(system.ID), 10)
	req := httptest.NewRequest("GET", "/system/"+systemID+"/key", nil)
	rctx := chi.NewRouteContext()
	rctx.URLParams.Add("systemID", systemID)
	req = req.WithContext(context.WithValue(req.Context(), chi.RouteCtxKey, rctx))
	handler := http.HandlerFunc(getPublicKey)
	rr := httptest.NewRecorder()
	handler.ServeHTTP(rr, req)

	assert.Equal(s.T(), http.StatusOK, rr.Result().StatusCode)
	assert.Equal(s.T(), "application/json", rr.Result().Header.Get("Content-Type"))
	var result map[string]string
	err = json.Unmarshal(rr.Body.Bytes(), &result)
	if err != nil {
		s.FailNow(err.Error())
	}

	assert.Equal(s.T(), system.ClientID, result["client_id"])
	resPublicKey := result["public_key"]
	assert.NotEmpty(s.T(), resPublicKey)
	assert.Equal(s.T(), key1Str, resPublicKey)

	err = ssas.CleanDatabase(group)
	assert.Nil(s.T(), err)
}

func (s *APITestSuite) TestGetPublicKeyRotation() {
	group := ssas.Group{GroupID: "api-test-get-public-key-group"}
	err := s.db.Create(&group).Error
	if err != nil {
		s.FailNow(err.Error())
	}

	system := ssas.System{GID: group.ID, ClientID: "api-test-get-public-key-client"}
	err = s.db.Create(&system).Error
	if err != nil {
		s.FailNow(err.Error())
	}

	key1, _ := ssas.GeneratePublicKey(2048)
	err = system.SavePublicKey(strings.NewReader(key1))
	if err != nil {
		s.FailNow(err.Error())
	}

	key2, _ := ssas.GeneratePublicKey(2048)
	err = system.SavePublicKey(strings.NewReader(key2))
	if err != nil {
		s.FailNow(err.Error())
	}

	systemID := strconv.FormatUint(uint64(system.ID), 10)
	req := httptest.NewRequest("GET", "/system/"+systemID+"/key", nil)
	rctx := chi.NewRouteContext()
	rctx.URLParams.Add("systemID", systemID)
	req = req.WithContext(context.WithValue(req.Context(), chi.RouteCtxKey, rctx))
	handler := http.HandlerFunc(getPublicKey)
	rr := httptest.NewRecorder()
	handler.ServeHTTP(rr, req)

	assert.Equal(s.T(), http.StatusOK, rr.Result().StatusCode)
	assert.Equal(s.T(), "application/json", rr.Result().Header.Get("Content-Type"))
	var result map[string]string
	err = json.Unmarshal(rr.Body.Bytes(), &result)
	if err != nil {
		s.FailNow(err.Error())
	}

	assert.Equal(s.T(), system.ClientID, result["client_id"])
	resPublicKey := result["public_key"]
	assert.NotEmpty(s.T(), resPublicKey)
	assert.Equal(s.T(), key2, resPublicKey)

	err = ssas.CleanDatabase(group)
	assert.Nil(s.T(), err)
}

func (s *APITestSuite) TestDeactivateSystemCredentialsNotFound() {
	systemID := strconv.FormatUint(uint64(9999), 10)
	req := httptest.NewRequest("DELETE", "/system/"+systemID+"/credentials", nil)
	rctx := chi.NewRouteContext()
	rctx.URLParams.Add("systemID", systemID)
	req = req.WithContext(context.WithValue(req.Context(), chi.RouteCtxKey, rctx))
	handler := http.HandlerFunc(deactivateSystemCredentials)
	rr := httptest.NewRecorder()
	handler.ServeHTTP(rr, req)
	_ = Server()
	assert.Equal(s.T(), http.StatusNotFound, rr.Result().StatusCode)
}

func (s *APITestSuite) TestDeactivateSystemCredentials() {
	group := ssas.Group{GroupID: "test-deactivate-creds-group"}
	s.db.Create(&group)
	system := ssas.System{GID: group.ID, ClientID: "test-deactivate-creds-client"}
	s.db.Create(&system)
	secret := ssas.Secret{Hash: "test-deactivate-creds-hash", SystemID: system.ID}
	s.db.Create(&secret)

	systemID := strconv.FormatUint(uint64(system.ID), 10)
	req := httptest.NewRequest("DELETE", "/system/"+systemID+"/credentials", nil)
	rctx := chi.NewRouteContext()
	rctx.URLParams.Add("systemID", systemID)
	req = req.WithContext(context.WithValue(req.Context(), chi.RouteCtxKey, rctx))
	handler := http.HandlerFunc(deactivateSystemCredentials)
	rr := httptest.NewRecorder()
	handler.ServeHTTP(rr, req)
	assert.Equal(s.T(), http.StatusOK, rr.Result().StatusCode)

	_ = ssas.CleanDatabase(group)
}

func (s *APITestSuite) TestJsonError() {
	w := httptest.NewRecorder()
	jsonError(w, http.StatusUnauthorized, "unauthorized")
	resp := w.Result()
	body, err := ioutil.ReadAll(resp.Body)
	assert.NoError(s.T(), err)
	assert.True(s.T(), json.Valid(body))
	assert.Equal(s.T(), `{"error":"Unauthorized","error_description":"unauthorized"}`, string(body))
}

func (s *APITestSuite) TestGetSystemIPs() {
	group := ssas.Group{GroupID: "test-reset-creds-group"}
	s.db.Create(&group)
	system := ssas.System{GID: group.ID, ClientID: "test-reset-creds-client"}
	s.db.Create(&system)

	systemID := strconv.FormatUint(uint64(system.ID), 10)
	req := httptest.NewRequest("GET", "/system/"+systemID+"/ip", nil)
	rctx := chi.NewRouteContext()
	rctx.URLParams.Add("systemID", systemID)
	req = req.WithContext(context.WithValue(req.Context(), chi.RouteCtxKey, rctx))
	handler := http.HandlerFunc(getSystemIPs)

	//No ips
	rr := httptest.NewRecorder()
	handler.ServeHTTP(rr, req)
	assert.Equal(s.T(), http.StatusOK, rr.Result().StatusCode)
	assert.Equal(s.T(), "application/json", rr.Result().Header.Get("Content-Type"))
	var ips []ssas.IP
	_ = json.Unmarshal(rr.Body.Bytes(), &ips)
	assert.Empty(s.T(), ips)

	//Single IP
	ip1 := ssas.IP{Address: "2.5.1.1", SystemID: system.ID}
	s.db.Create(&ip1)

	rr = httptest.NewRecorder()
	handler.ServeHTTP(rr, req)
	assert.Equal(s.T(), http.StatusOK, rr.Result().StatusCode)
	assert.Equal(s.T(), "application/json", rr.Result().Header.Get("Content-Type"))
	_ = json.Unmarshal(rr.Body.Bytes(), &ips)
	assert.NotEmpty(s.T(), ips)

	//Multiple IPs (should include ip1 created previously)
	ip2 := ssas.IP{Address: "2.5.1.2", SystemID: system.ID}
	s.db.Create(&ip2)
	ip3 := ssas.IP{Address: "2.5.1.3", SystemID: system.ID}
	s.db.Create(&ip3)

	rr = httptest.NewRecorder()
	handler.ServeHTTP(rr, req)
	assert.Equal(s.T(), http.StatusOK, rr.Result().StatusCode)
	assert.Equal(s.T(), "application/json", rr.Result().Header.Get("Content-Type"))
	_ = json.Unmarshal(rr.Body.Bytes(), &ips)
	assert.NotEmpty(s.T(), ips)
	assert.Len(s.T(), ips, 3)

	_ = ssas.CleanDatabase(group)
}

func (s *APITestSuite) TestGetSystemIPsBadSystem() {
	//Should not exist
	badSysId := 42

	systemID := strconv.FormatUint(uint64(badSysId), 10)
	req := httptest.NewRequest("GET", "/system/"+systemID+"/ip", nil)
	rctx := chi.NewRouteContext()
	rctx.URLParams.Add("systemID", systemID)
	req = req.WithContext(context.WithValue(req.Context(), chi.RouteCtxKey, rctx))
	handler := http.HandlerFunc(getSystemIPs)

	rr := httptest.NewRecorder()
	handler.ServeHTTP(rr, req)
	assert.Equal(s.T(), http.StatusNotFound, rr.Result().StatusCode)
}

func (s *APITestSuite) TestRegisterSystemIP() {
	group := ssas.Group{GroupID: "test-reset-creds-group"}
	s.db.Create(&group)
	system := ssas.System{GID: group.ID, ClientID: "test-reset-creds-client"}
	s.db.Create(&system)

	systemID := strconv.FormatUint(uint64(system.ID), 10)
	body := `{"address":"2.5.22.81"}`
	req := httptest.NewRequest("POST", "/system/"+systemID+"/ip", strings.NewReader(body))
	rctx := chi.NewRouteContext()
	rctx.URLParams.Add("systemID", systemID)
	req = req.WithContext(context.WithValue(req.Context(), chi.RouteCtxKey, rctx))
	handler := http.HandlerFunc(registerIP)

	rr := httptest.NewRecorder()
	handler.ServeHTTP(rr, req)
	assert.Equal(s.T(), http.StatusCreated, rr.Result().StatusCode)
	assert.Equal(s.T(), "application/json", rr.Result().Header.Get("Content-Type"))

	//Retrieve to confirm
	req = httptest.NewRequest("GET", "/system/"+systemID+"/ip", nil)
	rctx = chi.NewRouteContext()
	rctx.URLParams.Add("systemID", systemID)
	req = req.WithContext(context.WithValue(req.Context(), chi.RouteCtxKey, rctx))
	handler = getSystemIPs

	rr = httptest.NewRecorder()
	handler.ServeHTTP(rr, req)
	assert.Equal(s.T(), http.StatusOK, rr.Result().StatusCode)
	assert.Equal(s.T(), "application/json", rr.Result().Header.Get("Content-Type"))
	var ips []ssas.IP
	_ = json.Unmarshal(rr.Body.Bytes(), &ips)
	assert.Len(s.T(), ips, 1)

	_ = ssas.CleanDatabase(group)
}

func (s *APITestSuite) TestRegisterInvalidIP() {
	group := ssas.Group{GroupID: "test-reset-creds-group"}
	s.db.Create(&group)
	system := ssas.System{GID: group.ID, ClientID: "test-reset-creds-client"}
	s.db.Create(&system)

	systemID := strconv.FormatUint(uint64(system.ID), 10)
	body := `{"address":"600.1"}`
	req := httptest.NewRequest("POST", "/system/"+systemID+"/ip", strings.NewReader(body))
	rctx := chi.NewRouteContext()
	rctx.URLParams.Add("systemID", systemID)
	req = req.WithContext(context.WithValue(req.Context(), chi.RouteCtxKey, rctx))
	handler := http.HandlerFunc(registerIP)

	rr := httptest.NewRecorder()
	handler.ServeHTTP(rr, req)
	assert.Equal(s.T(), http.StatusBadRequest, rr.Result().StatusCode)

	_ = ssas.CleanDatabase(group)
}

func (s *APITestSuite) TestRegisterMaxSystemIP() {
	group := ssas.Group{GroupID: "test-reset-creds-group"}
	s.db.Create(&group)
	system := ssas.System{GID: group.ID, ClientID: "test-reset-creds-client"}
	s.db.Create(&system)

	ip1 := ssas.IP{Address: "2.5.22.81", SystemID: system.ID}
	s.db.Create(&ip1)
	ip2 := ssas.IP{Address: "2.5.22.82", SystemID: system.ID}
	s.db.Create(&ip2)
	ip3 := ssas.IP{Address: "2.5.22.83", SystemID: system.ID}
	s.db.Create(&ip3)

	//Max is 3 (for test), 4th should produce error
	systemID := strconv.FormatUint(uint64(system.ID), 10)
	body := `{"address":"2.5.22.84"}`
	req := httptest.NewRequest("POST", "/system/"+systemID+"/ip", strings.NewReader(body))
	rctx := chi.NewRouteContext()
	rctx.URLParams.Add("systemID", systemID)
	req = req.WithContext(context.WithValue(req.Context(), chi.RouteCtxKey, rctx))
	handler := http.HandlerFunc(registerIP)

	rr := httptest.NewRecorder()
	handler.ServeHTTP(rr, req)
	assert.Equal(s.T(), http.StatusBadRequest, rr.Result().StatusCode)
	assert.Contains(s.T(), rr.Body.String(), "max ip addresses reached")
	_ = ssas.CleanDatabase(group)
}

func (s *APITestSuite) TestRegisterDuplicateSystemIP() {
	group := ssas.Group{GroupID: "test-reset-creds-group"}
	s.db.Create(&group)
	system := ssas.System{GID: group.ID, ClientID: "test-reset-creds-client"}
	s.db.Create(&system)

	ip1 := ssas.IP{Address: "2.5.22.81", SystemID: system.ID}
	s.db.Create(&ip1)
	ip2 := ssas.IP{Address: "2.5.22.82", SystemID: system.ID}
	s.db.Create(&ip2)

	systemID := strconv.FormatUint(uint64(system.ID), 10)
	body := `{"address":"2.5.22.81"}`
	req := httptest.NewRequest("POST", "/system/"+systemID+"/ip", strings.NewReader(body))
	rctx := chi.NewRouteContext()
	rctx.URLParams.Add("systemID", systemID)
	req = req.WithContext(context.WithValue(req.Context(), chi.RouteCtxKey, rctx))
	handler := http.HandlerFunc(registerIP)

	rr := httptest.NewRecorder()
	handler.ServeHTTP(rr, req)
	assert.Equal(s.T(), http.StatusConflict, rr.Result().StatusCode)
	assert.Contains(s.T(), rr.Body.String(), "duplicate ip address")
	_ = ssas.CleanDatabase(group)
}

<<<<<<< HEAD
func (s *APITestSuite) TestUpdateSystem() {
	group := ssas.Group{GroupID: "test-group-id"}
	err := s.db.Save(&group).Error
	if err != nil {
		s.FailNow("Error creating test data", err.Error())
	}

	//Create system
	req := httptest.NewRequest("POST", "/system", strings.NewReader(`{"client_name": "Test Client", "group_id": "test-group-id", "scope": "bcda-api", "public_key": "-----BEGIN PUBLIC KEY-----\nMIIBIjANBgkqhkiG9w0BAQEFAAOCAQ8AMIIBCgKCAQEArhxobShmNifzW3xznB+L\nI8+hgaePpSGIFCtFz2IXGU6EMLdeufhADaGPLft9xjwdN1ts276iXQiaChKPA2CK\n/CBpuKcnU3LhU8JEi7u/db7J4lJlh6evjdKVKlMuhPcljnIKAiGcWln3zwYrFCeL\ncN0aTOt4xnQpm8OqHawJ18y0WhsWT+hf1DeBDWvdfRuAPlfuVtl3KkrNYn1yqCgQ\nlT6v/WyzptJhSR1jxdR7XLOhDGTZUzlHXh2bM7sav2n1+sLsuCkzTJqWZ8K7k7cI\nXK354CNpCdyRYUAUvr4rORIAUmcIFjaR3J4y/Dh2JIyDToOHg7vjpCtNnNoS+ON2\nHwIDAQAB\n-----END PUBLIC KEY-----", "tracking_id": "T00000"}`))
	handler := http.HandlerFunc(createSystem)
	rr := httptest.NewRecorder()
	handler.ServeHTTP(rr, req)
	var result map[string]interface{}
	_ = json.Unmarshal(rr.Body.Bytes(), &result)
	assert.Equal(s.T(), "Test Client", result["client_name"])
	sysId := result["system_id"].(string)

	//Update Client name
	req = httptest.NewRequest("Patch", V2_SYSTEM_ROUTE+sysId, strings.NewReader(`{"client_name": "Updated Client Name"}`))
	rctx := chi.NewRouteContext()
	rctx.URLParams.Add("id", fmt.Sprint(sysId))
	req = req.WithContext(context.WithValue(req.Context(), chi.RouteCtxKey, rctx))
	handler = http.HandlerFunc(updateSystem)
	rr = httptest.NewRecorder()
	handler.ServeHTTP(rr, req)
	assert.Equal(s.T(), http.StatusNoContent, rr.Result().StatusCode)

	//Verify patch
	sys, err := ssas.GetSystemByID(sysId)
	assert.NoError(s.T(), err)
	assert.Equal(s.T(), "Updated Client Name", sys.ClientName)

	//Update API Scope
	req = httptest.NewRequest("Patch", V2_SYSTEM_ROUTE+sysId, strings.NewReader(`{"api_scope": "updated_scope"}`))
	req = req.WithContext(context.WithValue(req.Context(), chi.RouteCtxKey, rctx))
	handler = http.HandlerFunc(updateSystem)
	rr = httptest.NewRecorder()
	handler.ServeHTTP(rr, req)
	assert.Equal(s.T(), http.StatusNoContent, rr.Result().StatusCode)

	//Verify API Scope patch
	sys, err = ssas.GetSystemByID(sysId)
	assert.NoError(s.T(), err)
	assert.Equal(s.T(), "updated_scope", sys.APIScope)

	//Update Software Id
	req = httptest.NewRequest("Patch", V2_SYSTEM_ROUTE+sysId, strings.NewReader(`{"software_id": "42"}`))
	req = req.WithContext(context.WithValue(req.Context(), chi.RouteCtxKey, rctx))
	handler = http.HandlerFunc(updateSystem)
	rr = httptest.NewRecorder()
	handler.ServeHTTP(rr, req)
	assert.Equal(s.T(), http.StatusNoContent, rr.Result().StatusCode)

	//Verify Software Id patch
	sys, err = ssas.GetSystemByID(sysId)
	assert.NoError(s.T(), err)
	assert.Equal(s.T(), "42", sys.SoftwareID)

	//Update prohibited attributes
	req = httptest.NewRequest("Patch", V2_SYSTEM_ROUTE+sysId, strings.NewReader(`{"client_id": "42"}`))
	req = req.WithContext(context.WithValue(req.Context(), chi.RouteCtxKey, rctx))
	handler = http.HandlerFunc(updateSystem)
	rr = httptest.NewRecorder()
	handler.ServeHTTP(rr, req)
	result = make(map[string]interface{})
	_ = json.Unmarshal(rr.Body.Bytes(), &result)
	assert.Equal(s.T(), http.StatusBadRequest, rr.Result().StatusCode)
	assert.Equal(s.T(), "attribute: client_id is not valid", result["error_description"])

	//Update attributes with empty string
	req = httptest.NewRequest("Patch", V2_SYSTEM_ROUTE+sysId, strings.NewReader(`{"api_scope": ""}`))
	req = req.WithContext(context.WithValue(req.Context(), chi.RouteCtxKey, rctx))
	handler = http.HandlerFunc(updateSystem)
	rr = httptest.NewRecorder()
	handler.ServeHTTP(rr, req)
	result = make(map[string]interface{})
	_ = json.Unmarshal(rr.Body.Bytes(), &result)
	assert.Equal(s.T(), http.StatusBadRequest, rr.Result().StatusCode)
	assert.Equal(s.T(), "attribute: api_scope may not be empty", result["error_description"])

	err = ssas.CleanDatabase(group)
	assert.Nil(s.T(), err)
}
func (s *APITestSuite) TestUpdateSystemWithInvalidBody() {
	req := httptest.NewRequest("Patch", V2_SYSTEM_ROUTE+"0", strings.NewReader(`{"client_name": invalid json`))
	rctx := chi.NewRouteContext()
	rctx.URLParams.Add("id", "0")
	req = req.WithContext(context.WithValue(req.Context(), chi.RouteCtxKey, rctx))
	handler := http.HandlerFunc(updateSystem)
	rr := httptest.NewRecorder()
	handler.ServeHTTP(rr, req)
	assert.Equal(s.T(), http.StatusBadRequest, rr.Result().StatusCode)
	assert.Contains(s.T(), rr.Body.String(), "invalid request body")
}

func (s *APITestSuite) TestUpdateNonExistingSystem() {
	req := httptest.NewRequest("Patch", V2_SYSTEM_ROUTE+"-1", strings.NewReader(`{"client_name":"updated_client"}`))
	rctx := chi.NewRouteContext()
	rctx.URLParams.Add("id", "-1")
	req = req.WithContext(context.WithValue(req.Context(), chi.RouteCtxKey, rctx))
	handler := http.HandlerFunc(updateSystem)
	rr := httptest.NewRecorder()
	handler.ServeHTTP(rr, req)
	assert.Equal(s.T(), http.StatusBadRequest, rr.Result().StatusCode)
	assert.Contains(s.T(), rr.Body.String(), "failed to update system")
}

func TestAPITestSuite(t *testing.T) {
	suite.Run(t, new(APITestSuite))
}

=======
>>>>>>> 91753cff
func contains(list []string, target string) bool {
	for _, item := range list {
		if item == target {
			return true
		}
	}
	return false
}

//V2 Tests Below
func (s *APITestSuite) TestCreateV2System() {
	group := ssas.Group{GroupID: "test-group-id"}
	err := s.db.Save(&group).Error
	if err != nil {
		s.FailNow("Error creating test data", err.Error())
	}

	req := httptest.NewRequest("POST", "/v2/system", strings.NewReader(`{"client_name": "Test Client", "group_id": "test-group-id", "scope": "bcda-api", "public_key": "-----BEGIN PUBLIC KEY-----\nMIIBIjANBgkqhkiG9w0BAQEFAAOCAQ8AMIIBCgKCAQEArhxobShmNifzW3xznB+L\nI8+hgaePpSGIFCtFz2IXGU6EMLdeufhADaGPLft9xjwdN1ts276iXQiaChKPA2CK\n/CBpuKcnU3LhU8JEi7u/db7J4lJlh6evjdKVKlMuhPcljnIKAiGcWln3zwYrFCeL\ncN0aTOt4xnQpm8OqHawJ18y0WhsWT+hf1DeBDWvdfRuAPlfuVtl3KkrNYn1yqCgQ\nlT6v/WyzptJhSR1jxdR7XLOhDGTZUzlHXh2bM7sav2n1+sLsuCkzTJqWZ8K7k7cI\nXK354CNpCdyRYUAUvr4rORIAUmcIFjaR3J4y/Dh2JIyDToOHg7vjpCtNnNoS+ON2\nHwIDAQAB\n-----END PUBLIC KEY-----", "tracking_id": "T00000"}`))
	handler := http.HandlerFunc(createV2System)
	rr := httptest.NewRecorder()
	handler.ServeHTTP(rr, req)
	assert.Equal(s.T(), http.StatusCreated, rr.Result().StatusCode)
	assert.Equal(s.T(), "application/json", rr.Result().Header.Get("Content-Type"))
	var result map[string]interface{}
	_ = json.Unmarshal(rr.Body.Bytes(), &result)
	assert.NotEmpty(s.T(), result["client_id"])
	assert.NotEmpty(s.T(), result["client_token"])
	assert.Empty(s.T(), result["client_secret"])
	assert.Equal(s.T(), "Test Client", result["client_name"])

	err = ssas.CleanDatabase(group)
	assert.Nil(s.T(), err)
}

func (s *APITestSuite) TestCreateV2SystemWithMissingPublicKey() {
	group := ssas.Group{GroupID: "test-group-id"}
	err := s.db.Save(&group).Error
	if err != nil {
		s.FailNow("Error creating test data", err.Error())
	}

	req := httptest.NewRequest("POST", "/v2/system", strings.NewReader(`{"client_name": "Test Client", "group_id": "test-group-id", "scope": "bcda-api", "tracking_id": "T00000"}`))
	handler := http.HandlerFunc(createV2System)
	rr := httptest.NewRecorder()
	handler.ServeHTTP(rr, req)
	assert.Equal(s.T(), http.StatusBadRequest, rr.Result().StatusCode)
	var result map[string]interface{}
	_ = json.Unmarshal(rr.Body.Bytes(), &result)
	assert.Empty(s.T(), result["client_token"])
	assert.Equal(s.T(), "could not create v2 system; public key is required", result["error_description"])

	err = ssas.CleanDatabase(group)
	assert.Nil(s.T(), err)
}

func (s *APITestSuite) TestCreateV2SystemMultipleIps() {
	randomIPv4 := ssas.RandomIPv4()
	randomIPv6 := ssas.RandomIPv6()
	group := ssas.Group{GroupID: "test-group-id"}
	err := s.db.Save(&group).Error
	if err != nil {
		s.FailNow("Error creating test data", err.Error())
	}

	reqBody := fmt.Sprintf(`{"client_name": "Test Client", "group_id": "test-group-id", "scope": "bcda-api", "ips": ["%s", "%s"],"public_key": "-----BEGIN PUBLIC KEY-----\nMIIBIjANBgkqhkiG9w0BAQEFAAOCAQ8AMIIBCgKCAQEArhxobShmNifzW3xznB+L\nI8+hgaePpSGIFCtFz2IXGU6EMLdeufhADaGPLft9xjwdN1ts276iXQiaChKPA2CK\n/CBpuKcnU3LhU8JEi7u/db7J4lJlh6evjdKVKlMuhPcljnIKAiGcWln3zwYrFCeL\ncN0aTOt4xnQpm8OqHawJ18y0WhsWT+hf1DeBDWvdfRuAPlfuVtl3KkrNYn1yqCgQ\nlT6v/WyzptJhSR1jxdR7XLOhDGTZUzlHXh2bM7sav2n1+sLsuCkzTJqWZ8K7k7cI\nXK354CNpCdyRYUAUvr4rORIAUmcIFjaR3J4y/Dh2JIyDToOHg7vjpCtNnNoS+ON2\nHwIDAQAB\n-----END PUBLIC KEY-----","tracking_id": "T00000"}`, randomIPv4, randomIPv6)
	req := httptest.NewRequest("POST", "/v2/system", strings.NewReader(reqBody))
	handler := http.HandlerFunc(createV2System)
	rr := httptest.NewRecorder()
	handler.ServeHTTP(rr, req)
	assert.Equal(s.T(), http.StatusCreated, rr.Result().StatusCode)
	assert.Equal(s.T(), "application/json", rr.Result().Header.Get("Content-Type"))

	creds := ssas.Credentials{}
	err = json.NewDecoder(bytes.NewReader(rr.Body.Bytes())).Decode(&creds)
	assert.Nil(s.T(), err)
	assert.NotEmpty(s.T(), creds)
	assert.NotEqual(s.T(), "", creds.ClientID)
	assert.Equal(s.T(), "Test Client", creds.ClientName)

	system, err := ssas.GetSystemByClientID(creds.ClientID)
	assert.Nil(s.T(), err)
	ips, err := system.GetIPs()
	assert.Nil(s.T(), err)
	assert.True(s.T(), contains(ips, randomIPv4))
	assert.True(s.T(), contains(ips, randomIPv6))

	err = ssas.CleanDatabase(group)
	assert.Nil(s.T(), err)
}

func (s *APITestSuite) TestCreateV2SystemBadIp() {
	group := ssas.Group{GroupID: "test-group-id"}
	err := s.db.Save(&group).Error
	if err != nil {
		s.FailNow("Error creating test data", err.Error())
	}

	req := httptest.NewRequest("POST", "/v2/system", strings.NewReader(`{"client_name": "Test Client", "group_id": "test-group-id", "scope": "bcda-api", ips: ["304.0.2.1/32"],"tracking_id": "T00000"}`))
	handler := http.HandlerFunc(createV2System)
	rr := httptest.NewRecorder()
	handler.ServeHTTP(rr, req)
	assert.Equal(s.T(), http.StatusBadRequest, rr.Result().StatusCode)

	err = ssas.CleanDatabase(group)
	assert.Nil(s.T(), err)
}

func (s *APITestSuite) TestCreateV2SystemEmptyKey() {
	group := ssas.Group{GroupID: "test-group-id"}
	err := s.db.Save(&group).Error
	if err != nil {
		s.FailNow("Error creating test data", err.Error())
	}

	req := httptest.NewRequest("POST", "/v2/system", strings.NewReader(`{"client_name": "Test Client", "group_id": "test-group-id", "scope": "bcda-api", "public_key": "", "tracking_id": "T00000"}`))
	handler := http.HandlerFunc(createV2System)
	rr := httptest.NewRecorder()
	handler.ServeHTTP(rr, req)
	assert.Equal(s.T(), http.StatusBadRequest, rr.Result().StatusCode)
	var result map[string]interface{}
	_ = json.Unmarshal(rr.Body.Bytes(), &result)
	assert.Empty(s.T(), result["client_token"])
	assert.Equal(s.T(), "could not create v2 system; public key is required", result["error_description"])

	err = ssas.CleanDatabase(group)
	assert.Nil(s.T(), err)
}

func (s *APITestSuite) TestCreateV2SystemInvalidRequest() {
	req := httptest.NewRequest("POST", "/v2/system", strings.NewReader("{ badJSON }"))
	handler := http.HandlerFunc(createV2System)
	rr := httptest.NewRecorder()
	handler.ServeHTTP(rr, req)
	assert.Equal(s.T(), http.StatusBadRequest, rr.Result().StatusCode)
}

func (s *APITestSuite) TestCreateV2SystemMissingRequiredParam() {
	req := httptest.NewRequest("POST", "/v2/system", strings.NewReader(`{"group_id": "T00001", "client_name": "Test Client 1", "scope": "bcda-api"}`))
	handler := http.HandlerFunc(createV2System)
	rr := httptest.NewRecorder()
	handler.ServeHTTP(rr, req)
	assert.Equal(s.T(), http.StatusBadRequest, rr.Result().StatusCode)
}<|MERGE_RESOLUTION|>--- conflicted
+++ resolved
@@ -757,7 +757,6 @@
 	_ = ssas.CleanDatabase(group)
 }
 
-<<<<<<< HEAD
 func (s *APITestSuite) TestUpdateSystem() {
 	group := ssas.Group{GroupID: "test-group-id"}
 	err := s.db.Save(&group).Error
@@ -869,8 +868,6 @@
 	suite.Run(t, new(APITestSuite))
 }
 
-=======
->>>>>>> 91753cff
 func contains(list []string, target string) bool {
 	for _, item := range list {
 		if item == target {
