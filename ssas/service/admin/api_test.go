package admin

import (
	"bytes"
	"context"
	"encoding/json"
	"errors"
	"fmt"
	"github.com/CMSgov/bcda-ssas-app/ssas/service"
	"io/ioutil"
	"net/http"
	"net/http/httptest"
	"strconv"
	"strings"
	"testing"

	"github.com/CMSgov/bcda-ssas-app/ssas"
	"github.com/go-chi/chi"
	"github.com/stretchr/testify/assert"
	"github.com/stretchr/testify/suite"
	"gorm.io/gorm"
)

const SampleGroup string = `{
  "group_id":"%s",
  "name": "ACO Corp Systems",
  "resources": [
    {
      "id": "xxx",
      "name": "BCDA API",
      "scopes": [
        "bcda-api"
      ]
    },
    {
      "id": "eft",
      "name": "EFT CCLF",
      "scopes": [
        "eft-app:download",
        "eft-data:read"
      ]
    }
  ],
  "scopes": [
    "user-admin",
    "system-admin"
  ],
  "users": [
    "00uiqolo7fEFSfif70h7",
    "l0vckYyfyow4TZ0zOKek",
    "HqtEi2khroEZkH4sdIzj"
  ],
  "xdata": %s
}`

const SampleXdata string = `"{\"cms_ids\":[\"T67890\",\"T54321\"]}"`

type APITestSuite struct {
	suite.Suite
	db     *gorm.DB
}

func (s *APITestSuite) SetupSuite() {
	s.db = ssas.GetGORMDbConnection()
	service.StartBlacklist()
	ssas.MaxIPs = 3
}

func (s *APITestSuite) TearDownSuite() {
	ssas.Close(s.db)
}

func TestAPITestSuite(t *testing.T) {
	suite.Run(t, new(APITestSuite))
}

func (s *APITestSuite) TestCreateGroup() {
	gid := ssas.RandomBase64(16)
	testInput := fmt.Sprintf(SampleGroup, gid, SampleXdata)
	req := httptest.NewRequest("POST", "/group", strings.NewReader(testInput))
	handler := http.HandlerFunc(createGroup)
	rr := httptest.NewRecorder()
	handler.ServeHTTP(rr, req)
	assert.Equal(s.T(), http.StatusCreated, rr.Result().StatusCode)
	assert.Equal(s.T(), "application/json", rr.Result().Header.Get("Content-Type"))
	g := ssas.Group{}
	if errors.Is(s.db.First(&g, "group_id = ?", gid).Error, gorm.ErrRecordNotFound) {
		assert.FailNow(s.T(), fmt.Sprintf("record not found for group_id=%s", gid))
	}

	// Duplicate request fails
	rr = httptest.NewRecorder()
	handler.ServeHTTP(rr, req)
	assert.Equal(s.T(), http.StatusBadRequest, rr.Result().StatusCode)

	err := ssas.CleanDatabase(g)
	assert.Nil(s.T(), err)
}

func (s *APITestSuite) TestCreateGroupFailure() {
	gid := ssas.RandomBase64(16)
	testInput := fmt.Sprintf(SampleGroup, gid, SampleXdata)
	req := httptest.NewRequest("POST", "/group", strings.NewReader(testInput))
	handler := http.HandlerFunc(createGroup)
	rr := httptest.NewRecorder()
	handler.ServeHTTP(rr, req)
	assert.Equal(s.T(), http.StatusCreated, rr.Result().StatusCode)
	assert.Equal(s.T(), "application/json", rr.Result().Header.Get("Content-Type"))
	g := ssas.Group{}
	if errors.Is(s.db.First(&g, "group_id = ?", gid).Error, gorm.ErrRecordNotFound) {
		assert.FailNow(s.T(), fmt.Sprintf("record not found for group_id=%s", gid))
	}
	err := ssas.CleanDatabase(g)
	assert.Nil(s.T(), err)
}

func (s *APITestSuite) TestListGroups() {
	g1ID := ssas.RandomBase64(16)
	g2ID := ssas.RandomHexID()

	testInput1 := fmt.Sprintf(SampleGroup, g1ID, SampleXdata)
	gd := ssas.GroupData{}
	err := json.Unmarshal([]byte(testInput1), &gd)
	assert.Nil(s.T(), err)
	g1, err := ssas.CreateGroup(gd, ssas.RandomHexID())
	assert.Nil(s.T(), err)

	gd.GroupID = g2ID
	gd.Name = "another-fake-name"
	g2, err := ssas.CreateGroup(gd, ssas.RandomHexID())
	assert.Nil(s.T(), err)

	req := httptest.NewRequest("GET", "/group", nil)
	handler := http.HandlerFunc(listGroups)
	rr := httptest.NewRecorder()
	handler.ServeHTTP(rr, req)
	assert.Equal(s.T(), http.StatusOK, rr.Result().StatusCode)
	assert.Equal(s.T(), "application/json", rr.Result().Header.Get("Content-Type"))
	groupList := ssas.GroupList{}
	err = json.Unmarshal(rr.Body.Bytes(), &groupList)
	assert.Nil(s.T(), err)

	found1 := false
	found2 := false
	for _, g := range groupList.Groups {
		switch g.GroupID {
		case g1ID:
			found1 = true
		case g2ID:
			found2 = true
		default: //NOOP
		}
	}
	assert.True(s.T(), found1, "group 1 not present in list")
	assert.True(s.T(), found2, "group 2 not present in list")

	err = ssas.CleanDatabase(g1)
	assert.Nil(s.T(), err)
	err = ssas.CleanDatabase(g2)
	assert.Nil(s.T(), err)
}

func (s *APITestSuite) TestUpdateGroup() {
	gid := ssas.RandomBase64(16)
	testInput := fmt.Sprintf(SampleGroup, gid, SampleXdata)
	gd := ssas.GroupData{}
	err := json.Unmarshal([]byte(testInput), &gd)
	assert.Nil(s.T(), err)
	g, err := ssas.CreateGroup(gd, ssas.RandomHexID())
	assert.Nil(s.T(), err)

	url := fmt.Sprintf("/group/%v", g.ID)
	req := httptest.NewRequest("PUT", url, strings.NewReader(testInput))
	rctx := chi.NewRouteContext()
	rctx.URLParams.Add("id", fmt.Sprint(g.ID))
	req = req.WithContext(context.WithValue(req.Context(), chi.RouteCtxKey, rctx))
	handler := http.HandlerFunc(updateGroup)
	rr := httptest.NewRecorder()
	handler.ServeHTTP(rr, req)
	assert.Equal(s.T(), http.StatusOK, rr.Result().StatusCode)
	assert.Equal(s.T(), "application/json", rr.Result().Header.Get("Content-Type"))
	err = ssas.CleanDatabase(g)
	assert.Nil(s.T(), err)
}

func (s *APITestSuite) TestUpdateGroupBadGroupID() {
	gid := ssas.RandomBase64(16)
	testInput := fmt.Sprintf(SampleGroup, gid, SampleXdata)
	gd := ssas.GroupData{}
	err := json.Unmarshal([]byte(testInput), &gd)
	assert.Nil(s.T(), err)

	// No group exists
	url := fmt.Sprintf("/group/%v", gid)
	req := httptest.NewRequest("PUT", url, strings.NewReader(testInput))
	rctx := chi.NewRouteContext()
	req = req.WithContext(context.WithValue(req.Context(), chi.RouteCtxKey, rctx))
	handler := http.HandlerFunc(updateGroup)
	rr := httptest.NewRecorder()
	handler.ServeHTTP(rr, req)
	assert.Equal(s.T(), http.StatusBadRequest, rr.Result().StatusCode)
}

func (s *APITestSuite) TestRevokeToken() {
	tokenID := "abc-123-def-456"

	url := fmt.Sprintf("/token/%s", tokenID)
	req := httptest.NewRequest("DELETE", url, nil)
	rctx := chi.NewRouteContext()
	rctx.URLParams.Add("tokenID", tokenID)
	req = req.WithContext(context.WithValue(req.Context(), chi.RouteCtxKey, rctx))
	handler := http.HandlerFunc(revokeToken)
	rr := httptest.NewRecorder()
	handler.ServeHTTP(rr, req)
	assert.Equal(s.T(), http.StatusOK, rr.Result().StatusCode)

	assert.True(s.T(), service.TokenBlacklist.IsTokenBlacklisted(tokenID))
	assert.False(s.T(), service.TokenBlacklist.IsTokenBlacklisted("this_key_should_not_exist"))
}

func (s *APITestSuite) TestDeleteGroup() {
	gid := ssas.RandomHexID()
	testInput := fmt.Sprintf(SampleGroup, gid, SampleXdata)
	groupBytes := []byte(testInput)
	gd := ssas.GroupData{}
	err := json.Unmarshal(groupBytes, &gd)
	assert.Nil(s.T(), err)
	g, err := ssas.CreateGroup(gd, ssas.RandomHexID())
	assert.Nil(s.T(), err)

	url := fmt.Sprintf("/group/%v", g.ID)
	req := httptest.NewRequest("DELETE", url, nil)
	rctx := chi.NewRouteContext()
	rctx.URLParams.Add("id", fmt.Sprint(g.ID))
	req = req.WithContext(context.WithValue(req.Context(), chi.RouteCtxKey, rctx))
	handler := http.HandlerFunc(deleteGroup)
	rr := httptest.NewRecorder()
	handler.ServeHTTP(rr, req)
	assert.Equal(s.T(), http.StatusOK, rr.Result().StatusCode)
	assert.True(s.T(), errors.Is(s.db.First(&ssas.Group{}, g.ID).Error, gorm.ErrRecordNotFound))
	err = ssas.CleanDatabase(g)
	assert.Nil(s.T(), err)
}

func (s *APITestSuite) TestCreateSystem() {
	group := ssas.Group{GroupID: "test-group-id"}
	err := s.db.Save(&group).Error
	if err != nil {
		s.FailNow("Error creating test data", err.Error())
	}

	req := httptest.NewRequest("POST", "/system", strings.NewReader(`{"client_name": "Test Client", "group_id": "test-group-id", "scope": "bcda-api", "public_key": "-----BEGIN PUBLIC KEY-----\nMIIBIjANBgkqhkiG9w0BAQEFAAOCAQ8AMIIBCgKCAQEArhxobShmNifzW3xznB+L\nI8+hgaePpSGIFCtFz2IXGU6EMLdeufhADaGPLft9xjwdN1ts276iXQiaChKPA2CK\n/CBpuKcnU3LhU8JEi7u/db7J4lJlh6evjdKVKlMuhPcljnIKAiGcWln3zwYrFCeL\ncN0aTOt4xnQpm8OqHawJ18y0WhsWT+hf1DeBDWvdfRuAPlfuVtl3KkrNYn1yqCgQ\nlT6v/WyzptJhSR1jxdR7XLOhDGTZUzlHXh2bM7sav2n1+sLsuCkzTJqWZ8K7k7cI\nXK354CNpCdyRYUAUvr4rORIAUmcIFjaR3J4y/Dh2JIyDToOHg7vjpCtNnNoS+ON2\nHwIDAQAB\n-----END PUBLIC KEY-----", "tracking_id": "T00000"}`))
	handler := http.HandlerFunc(createSystem)
	rr := httptest.NewRecorder()
	handler.ServeHTTP(rr, req)
	assert.Equal(s.T(), http.StatusCreated, rr.Result().StatusCode)
	assert.Equal(s.T(), "application/json", rr.Result().Header.Get("Content-Type"))
	var result map[string]interface{}
	_ = json.Unmarshal(rr.Body.Bytes(), &result)
	assert.NotEmpty(s.T(), result["client_id"])
	assert.NotEmpty(s.T(), result["client_secret"])
	assert.Empty(s.T(), result["client_token"])
	assert.Equal(s.T(), "Test Client", result["client_name"])

	err = ssas.CleanDatabase(group)
	assert.Nil(s.T(), err)
}

func (s *APITestSuite) TestCreateSystemMultipleIps() {
	randomIPv4 := ssas.RandomIPv4()
	randomIPv6 := ssas.RandomIPv6()
	group := ssas.Group{GroupID: "test-group-id"}
	err := s.db.Save(&group).Error
	if err != nil {
		s.FailNow("Error creating test data", err.Error())
	}

	reqBody := fmt.Sprintf(`{"client_name": "Test Client", "group_id": "test-group-id", "scope": "bcda-api", "ips": ["%s", "%s"],"tracking_id": "T00000"}`, randomIPv4, randomIPv6)
	req := httptest.NewRequest("POST", "/auth/system", strings.NewReader(reqBody))
	handler := http.HandlerFunc(createSystem)
	rr := httptest.NewRecorder()
	handler.ServeHTTP(rr, req)
	assert.Equal(s.T(), http.StatusCreated, rr.Result().StatusCode)
	assert.Equal(s.T(), "application/json", rr.Result().Header.Get("Content-Type"))

	creds := ssas.Credentials{}
	err = json.NewDecoder(bytes.NewReader(rr.Body.Bytes())).Decode(&creds)
	assert.Nil(s.T(), err)
	assert.NotEmpty(s.T(), creds)
	assert.NotEqual(s.T(), "", creds.ClientID)
	assert.Equal(s.T(), "Test Client", creds.ClientName)

	system, err := ssas.GetSystemByClientID(creds.ClientID)
	assert.Nil(s.T(), err)
	ips, err := system.GetIPs()
	assert.Nil(s.T(), err)
	assert.True(s.T(), contains(ips, randomIPv4))
	assert.True(s.T(), contains(ips, randomIPv6))

	err = ssas.CleanDatabase(group)
	assert.Nil(s.T(), err)
}

func (s *APITestSuite) TestCreateSystemBadIp() {
	group := ssas.Group{GroupID: "test-group-id"}
	err := s.db.Save(&group).Error
	if err != nil {
		s.FailNow("Error creating test data", err.Error())
	}

	req := httptest.NewRequest("POST", "/auth/system", strings.NewReader(`{"client_name": "Test Client", "group_id": "test-group-id", "scope": "bcda-api", ips: ["304.0.2.1/32"],"tracking_id": "T00000"}`))
	handler := http.HandlerFunc(createSystem)
	rr := httptest.NewRecorder()
	handler.ServeHTTP(rr, req)
	assert.Equal(s.T(), http.StatusBadRequest, rr.Result().StatusCode)

	err = ssas.CleanDatabase(group)
	assert.Nil(s.T(), err)
}

func (s *APITestSuite) TestCreateSystemEmptyKey() {
	group := ssas.Group{GroupID: "test-group-id"}
	err := s.db.Save(&group).Error
	if err != nil {
		s.FailNow("Error creating test data", err.Error())
	}

	req := httptest.NewRequest("POST", "/auth/system", strings.NewReader(`{"client_name": "Test Client", "group_id": "test-group-id", "scope": "bcda-api", "public_key": "", "tracking_id": "T00000"}`))
	handler := http.HandlerFunc(createSystem)
	rr := httptest.NewRecorder()
	handler.ServeHTTP(rr, req)
	assert.Equal(s.T(), http.StatusCreated, rr.Result().StatusCode)
	assert.Equal(s.T(), "application/json", rr.Result().Header.Get("Content-Type"))
	var result map[string]interface{}
	_ = json.Unmarshal(rr.Body.Bytes(), &result)
	assert.NotEmpty(s.T(), result["client_id"])
	assert.NotEmpty(s.T(), result["client_secret"])
	assert.Equal(s.T(), "Test Client", result["client_name"])

	err = ssas.CleanDatabase(group)
	assert.Nil(s.T(), err)
}

func (s *APITestSuite) TestCreateSystemNoKey() {
	group := ssas.Group{GroupID: "test-group-id"}
	err := s.db.Save(&group).Error
	if err != nil {
		s.FailNow("Error creating test data", err.Error())
	}

	req := httptest.NewRequest("POST", "/auth/system", strings.NewReader(`{"client_name": "Test Client", "group_id": "test-group-id", "scope": "bcda-api", "tracking_id": "T00000"}`))
	handler := http.HandlerFunc(createSystem)
	rr := httptest.NewRecorder()
	handler.ServeHTTP(rr, req)
	assert.Equal(s.T(), http.StatusCreated, rr.Result().StatusCode)
	assert.Equal(s.T(), "application/json", rr.Result().Header.Get("Content-Type"))
	var result map[string]interface{}
	_ = json.Unmarshal(rr.Body.Bytes(), &result)
	assert.NotEmpty(s.T(), result["client_id"])
	assert.NotEmpty(s.T(), result["client_secret"])
	assert.Equal(s.T(), "Test Client", result["client_name"])

	err = ssas.CleanDatabase(group)
	assert.Nil(s.T(), err)
}

func (s *APITestSuite) TestCreateSystemInvalidRequest() {
	req := httptest.NewRequest("POST", "/auth/system", strings.NewReader("{ badJSON }"))
	handler := http.HandlerFunc(createSystem)
	rr := httptest.NewRecorder()
	handler.ServeHTTP(rr, req)
	assert.Equal(s.T(), http.StatusBadRequest, rr.Result().StatusCode)
}

func (s *APITestSuite) TestCreateSystemMissingRequiredParam() {
	req := httptest.NewRequest("POST", "/auth/system", strings.NewReader(`{"group_id": "T00001", "client_name": "Test Client 1", "scope": "bcda-api"}`))
	handler := http.HandlerFunc(createSystem)
	rr := httptest.NewRecorder()
	handler.ServeHTTP(rr, req)
	assert.Equal(s.T(), http.StatusBadRequest, rr.Result().StatusCode)
}

func (s *APITestSuite) TestResetCredentials() {
	group := ssas.Group{GroupID: "test-reset-creds-group"}
	s.db.Create(&group)
	system := ssas.System{GID: group.ID, ClientID: "test-reset-creds-client"}
	s.db.Create(&system)
	secret := ssas.Secret{Hash: "test-reset-creds-hash", SystemID: system.ID}
	s.db.Create(&secret)

	systemID := strconv.FormatUint(uint64(system.ID), 10)
	req := httptest.NewRequest("PUT", "/system/"+systemID+"/credentials", nil)
	rctx := chi.NewRouteContext()
	rctx.URLParams.Add("systemID", systemID)
	req = req.WithContext(context.WithValue(req.Context(), chi.RouteCtxKey, rctx))
	handler := http.HandlerFunc(resetCredentials)
	rr := httptest.NewRecorder()
	handler.ServeHTTP(rr, req)

	assert.Equal(s.T(), http.StatusCreated, rr.Result().StatusCode)
	assert.Equal(s.T(), "application/json", rr.Result().Header.Get("Content-Type"))
	var result map[string]string
	_ = json.Unmarshal(rr.Body.Bytes(), &result)
	newSecret := result["client_secret"]
	assert.NotEmpty(s.T(), newSecret)
	assert.NotEqual(s.T(), secret.Hash, newSecret)

	_ = ssas.CleanDatabase(group)
}

func (s *APITestSuite) TestResetCredentialsInvalidSystemID() {
	systemID := "999"
	req := httptest.NewRequest("PUT", "/system/"+systemID+"/credentials", nil)
	rctx := chi.NewRouteContext()
	rctx.URLParams.Add("systemID", systemID)
	req = req.WithContext(context.WithValue(req.Context(), chi.RouteCtxKey, rctx))
	handler := http.HandlerFunc(resetCredentials)
	rr := httptest.NewRecorder()
	handler.ServeHTTP(rr, req)

	assert.Equal(s.T(), http.StatusNotFound, rr.Result().StatusCode)
}

func (s *APITestSuite) TestGetPublicKeyBadSystemID() {
	systemID := strconv.FormatUint(uint64(9999), 10)
	req := httptest.NewRequest("GET", "/system/"+systemID+"/key", nil)
	rctx := chi.NewRouteContext()
	rctx.URLParams.Add("systemID", systemID)
	req = req.WithContext(context.WithValue(req.Context(), chi.RouteCtxKey, rctx))
	handler := http.HandlerFunc(getPublicKey)
	rr := httptest.NewRecorder()
	handler.ServeHTTP(rr, req)

	assert.Equal(s.T(), http.StatusNotFound, rr.Result().StatusCode)
}

func (s *APITestSuite) TestGetPublicKey() {
	group := ssas.Group{GroupID: "api-test-get-public-key-group"}
	err := s.db.Create(&group).Error
	if err != nil {
		s.FailNow(err.Error())
	}

	system := ssas.System{GID: group.ID, ClientID: "api-test-get-public-key-client"}
	err = s.db.Create(&system).Error
	if err != nil {
		s.FailNow(err.Error())
	}

	key1Str := "publickey1"
	encrKey1 := ssas.EncryptionKey{
		SystemID: system.ID,
		Body:     key1Str,
	}
	err = s.db.Create(&encrKey1).Error
	if err != nil {
		s.FailNow(err.Error())
	}

	systemID := strconv.FormatUint(uint64(system.ID), 10)
	req := httptest.NewRequest("GET", "/system/"+systemID+"/key", nil)
	rctx := chi.NewRouteContext()
	rctx.URLParams.Add("systemID", systemID)
	req = req.WithContext(context.WithValue(req.Context(), chi.RouteCtxKey, rctx))
	handler := http.HandlerFunc(getPublicKey)
	rr := httptest.NewRecorder()
	handler.ServeHTTP(rr, req)

	assert.Equal(s.T(), http.StatusOK, rr.Result().StatusCode)
	assert.Equal(s.T(), "application/json", rr.Result().Header.Get("Content-Type"))
	var result map[string]string
	err = json.Unmarshal(rr.Body.Bytes(), &result)
	if err != nil {
		s.FailNow(err.Error())
	}

	assert.Equal(s.T(), system.ClientID, result["client_id"])
	resPublicKey := result["public_key"]
	assert.NotEmpty(s.T(), resPublicKey)
	assert.Equal(s.T(), key1Str, resPublicKey)

	err = ssas.CleanDatabase(group)
	assert.Nil(s.T(), err)
}

func (s *APITestSuite) TestGetPublicKeyRotation() {
	group := ssas.Group{GroupID: "api-test-get-public-key-group"}
	err := s.db.Create(&group).Error
	if err != nil {
		s.FailNow(err.Error())
	}

	system := ssas.System{GID: group.ID, ClientID: "api-test-get-public-key-client"}
	err = s.db.Create(&system).Error
	if err != nil {
		s.FailNow(err.Error())
	}

	key1, _ := ssas.GeneratePublicKey(2048)
	err = system.SavePublicKey(strings.NewReader(key1))
	if err != nil {
		s.FailNow(err.Error())
	}

	key2, _ := ssas.GeneratePublicKey(2048)
	err = system.SavePublicKey(strings.NewReader(key2))
	if err != nil {
		s.FailNow(err.Error())
	}

	systemID := strconv.FormatUint(uint64(system.ID), 10)
	req := httptest.NewRequest("GET", "/system/"+systemID+"/key", nil)
	rctx := chi.NewRouteContext()
	rctx.URLParams.Add("systemID", systemID)
	req = req.WithContext(context.WithValue(req.Context(), chi.RouteCtxKey, rctx))
	handler := http.HandlerFunc(getPublicKey)
	rr := httptest.NewRecorder()
	handler.ServeHTTP(rr, req)

	assert.Equal(s.T(), http.StatusOK, rr.Result().StatusCode)
	assert.Equal(s.T(), "application/json", rr.Result().Header.Get("Content-Type"))
	var result map[string]string
	err = json.Unmarshal(rr.Body.Bytes(), &result)
	if err != nil {
		s.FailNow(err.Error())
	}

	assert.Equal(s.T(), system.ClientID, result["client_id"])
	resPublicKey := result["public_key"]
	assert.NotEmpty(s.T(), resPublicKey)
	assert.Equal(s.T(), key2, resPublicKey)

	err = ssas.CleanDatabase(group)
	assert.Nil(s.T(), err)
}

func (s *APITestSuite) TestDeactivateSystemCredentialsNotFound() {
	systemID := strconv.FormatUint(uint64(9999), 10)
	req := httptest.NewRequest("DELETE", "/system/"+systemID+"/credentials", nil)
	rctx := chi.NewRouteContext()
	rctx.URLParams.Add("systemID", systemID)
	req = req.WithContext(context.WithValue(req.Context(), chi.RouteCtxKey, rctx))
	handler := http.HandlerFunc(deactivateSystemCredentials)
	rr := httptest.NewRecorder()
	handler.ServeHTTP(rr, req)
	_ = Server()
	assert.Equal(s.T(), http.StatusNotFound, rr.Result().StatusCode)
}

func (s *APITestSuite) TestDeactivateSystemCredentials() {
	group := ssas.Group{GroupID: "test-deactivate-creds-group"}
	s.db.Create(&group)
	system := ssas.System{GID: group.ID, ClientID: "test-deactivate-creds-client"}
	s.db.Create(&system)
	secret := ssas.Secret{Hash: "test-deactivate-creds-hash", SystemID: system.ID}
	s.db.Create(&secret)

	systemID := strconv.FormatUint(uint64(system.ID), 10)
	req := httptest.NewRequest("DELETE", "/system/"+systemID+"/credentials", nil)
	rctx := chi.NewRouteContext()
	rctx.URLParams.Add("systemID", systemID)
	req = req.WithContext(context.WithValue(req.Context(), chi.RouteCtxKey, rctx))
	handler := http.HandlerFunc(deactivateSystemCredentials)
	rr := httptest.NewRecorder()
	handler.ServeHTTP(rr, req)
	assert.Equal(s.T(), http.StatusOK, rr.Result().StatusCode)

	_ = ssas.CleanDatabase(group)
}

func (s *APITestSuite) TestJsonError() {
	w := httptest.NewRecorder()
	jsonError(w, http.StatusUnauthorized, "unauthorized")
	resp := w.Result()
	body, err := ioutil.ReadAll(resp.Body)
	assert.NoError(s.T(), err)
	assert.True(s.T(), json.Valid(body))
	assert.Equal(s.T(), `{"error":"Unauthorized","error_description":"unauthorized"}`, string(body))
}

func (s *APITestSuite) TestGetSystemIPs() {
	group := ssas.Group{GroupID: "test-reset-creds-group"}
	s.db.Create(&group)
	system := ssas.System{GID: group.ID, ClientID: "test-reset-creds-client"}
	s.db.Create(&system)

	systemID := strconv.FormatUint(uint64(system.ID), 10)
	req := httptest.NewRequest("GET", "/system/"+systemID+"/ip", nil)
	rctx := chi.NewRouteContext()
	rctx.URLParams.Add("systemID", systemID)
	req = req.WithContext(context.WithValue(req.Context(), chi.RouteCtxKey, rctx))
	handler := http.HandlerFunc(getSystemIPs)

	//No ips
	rr := httptest.NewRecorder()
	handler.ServeHTTP(rr, req)
	assert.Equal(s.T(), http.StatusOK, rr.Result().StatusCode)
	assert.Equal(s.T(), "application/json", rr.Result().Header.Get("Content-Type"))
	var ips []ssas.IP
	_ = json.Unmarshal(rr.Body.Bytes(), &ips)
	assert.Empty(s.T(), ips)

	//Single IP
	ip1 := ssas.IP{Address: "2.5.1.1", SystemID: system.ID}
	s.db.Create(&ip1)

	rr = httptest.NewRecorder()
	handler.ServeHTTP(rr, req)
	assert.Equal(s.T(), http.StatusOK, rr.Result().StatusCode)
	assert.Equal(s.T(), "application/json", rr.Result().Header.Get("Content-Type"))
	_ = json.Unmarshal(rr.Body.Bytes(), &ips)
	assert.NotEmpty(s.T(), ips)

	//Multiple IPs (should include ip1 created previously)
	ip2 := ssas.IP{Address: "2.5.1.2", SystemID: system.ID}
	s.db.Create(&ip2)
	ip3 := ssas.IP{Address: "2.5.1.3", SystemID: system.ID}
	s.db.Create(&ip3)

	rr = httptest.NewRecorder()
	handler.ServeHTTP(rr, req)
	assert.Equal(s.T(), http.StatusOK, rr.Result().StatusCode)
	assert.Equal(s.T(), "application/json", rr.Result().Header.Get("Content-Type"))
	_ = json.Unmarshal(rr.Body.Bytes(), &ips)
	assert.NotEmpty(s.T(), ips)
	assert.Len(s.T(), ips, 3)

	_ = ssas.CleanDatabase(group)
}

func (s *APITestSuite) TestGetSystemIPsBadSystem() {
	//Should not exist
	badSysId := 42

	systemID := strconv.FormatUint(uint64(badSysId), 10)
	req := httptest.NewRequest("GET", "/system/"+systemID+"/ip", nil)
	rctx := chi.NewRouteContext()
	rctx.URLParams.Add("systemID", systemID)
	req = req.WithContext(context.WithValue(req.Context(), chi.RouteCtxKey, rctx))
	handler := http.HandlerFunc(getSystemIPs)

	rr := httptest.NewRecorder()
	handler.ServeHTTP(rr, req)
	assert.Equal(s.T(), http.StatusNotFound, rr.Result().StatusCode)
}

func (s *APITestSuite) TestRegisterSystemIP() {
	group := ssas.Group{GroupID: "test-reset-creds-group"}
	s.db.Create(&group)
	system := ssas.System{GID: group.ID, ClientID: "test-reset-creds-client"}
	s.db.Create(&system)

	systemID := strconv.FormatUint(uint64(system.ID), 10)
	body := `{"address":"2.5.22.81"}`
	req := httptest.NewRequest("POST", "/system/"+systemID+"/ip", strings.NewReader(body))
	rctx := chi.NewRouteContext()
	rctx.URLParams.Add("systemID", systemID)
	req = req.WithContext(context.WithValue(req.Context(), chi.RouteCtxKey, rctx))
	handler := http.HandlerFunc(registerIP)

	rr := httptest.NewRecorder()
	handler.ServeHTTP(rr, req)
	assert.Equal(s.T(), http.StatusCreated, rr.Result().StatusCode)
	assert.Equal(s.T(), "application/json", rr.Result().Header.Get("Content-Type"))

	//Retrieve to confirm
	req = httptest.NewRequest("GET", "/system/"+systemID+"/ip", nil)
	rctx = chi.NewRouteContext()
	rctx.URLParams.Add("systemID", systemID)
	req = req.WithContext(context.WithValue(req.Context(), chi.RouteCtxKey, rctx))
	handler = getSystemIPs

	rr = httptest.NewRecorder()
	handler.ServeHTTP(rr, req)
	assert.Equal(s.T(), http.StatusOK, rr.Result().StatusCode)
	assert.Equal(s.T(), "application/json", rr.Result().Header.Get("Content-Type"))
	var ips []ssas.IP
	_ = json.Unmarshal(rr.Body.Bytes(), &ips)
	assert.Len(s.T(), ips, 1)

	_ = ssas.CleanDatabase(group)
}

func (s *APITestSuite) TestRegisterInvalidIP() {
	group := ssas.Group{GroupID: "test-reset-creds-group"}
	s.db.Create(&group)
	system := ssas.System{GID: group.ID, ClientID: "test-reset-creds-client"}
	s.db.Create(&system)

	systemID := strconv.FormatUint(uint64(system.ID), 10)
	body := `{"address":"600.1"}`
	req := httptest.NewRequest("POST", "/system/"+systemID+"/ip", strings.NewReader(body))
	rctx := chi.NewRouteContext()
	rctx.URLParams.Add("systemID", systemID)
	req = req.WithContext(context.WithValue(req.Context(), chi.RouteCtxKey, rctx))
	handler := http.HandlerFunc(registerIP)

	rr := httptest.NewRecorder()
	handler.ServeHTTP(rr, req)
	assert.Equal(s.T(), http.StatusBadRequest, rr.Result().StatusCode)

	_ = ssas.CleanDatabase(group)
}

func (s *APITestSuite) TestRegisterMaxSystemIP() {
	group := ssas.Group{GroupID: "test-reset-creds-group"}
	s.db.Create(&group)
	system := ssas.System{GID: group.ID, ClientID: "test-reset-creds-client"}
	s.db.Create(&system)

	ip1 := ssas.IP{Address: "2.5.22.81", SystemID: system.ID}
	s.db.Create(&ip1)
	ip2 := ssas.IP{Address: "2.5.22.82", SystemID: system.ID}
	s.db.Create(&ip2)
	ip3 := ssas.IP{Address: "2.5.22.83", SystemID: system.ID}
	s.db.Create(&ip3)

	//Max is 3 (for test), 4th should produce error
	systemID := strconv.FormatUint(uint64(system.ID), 10)
	body := `{"address":"2.5.22.84"}`
	req := httptest.NewRequest("POST", "/system/"+systemID+"/ip", strings.NewReader(body))
	rctx := chi.NewRouteContext()
	rctx.URLParams.Add("systemID", systemID)
	req = req.WithContext(context.WithValue(req.Context(), chi.RouteCtxKey, rctx))
	handler := http.HandlerFunc(registerIP)

	rr := httptest.NewRecorder()
	handler.ServeHTTP(rr, req)
	assert.Equal(s.T(), http.StatusBadRequest, rr.Result().StatusCode)
	assert.Contains(s.T(), rr.Body.String(), "max ip addresses reached")
	_ = ssas.CleanDatabase(group)
}

func (s *APITestSuite) TestRegisterDuplicateSystemIP() {
	group := ssas.Group{GroupID: "test-reset-creds-group"}
	s.db.Create(&group)
	system := ssas.System{GID: group.ID, ClientID: "test-reset-creds-client"}
	s.db.Create(&system)

	ip1 := ssas.IP{Address: "2.5.22.81", SystemID: system.ID}
	s.db.Create(&ip1)
	ip2 := ssas.IP{Address: "2.5.22.82", SystemID: system.ID}
	s.db.Create(&ip2)

	systemID := strconv.FormatUint(uint64(system.ID), 10)
	body := `{"address":"2.5.22.81"}`
	req := httptest.NewRequest("POST", "/system/"+systemID+"/ip", strings.NewReader(body))
	rctx := chi.NewRouteContext()
	rctx.URLParams.Add("systemID", systemID)
	req = req.WithContext(context.WithValue(req.Context(), chi.RouteCtxKey, rctx))
	handler := http.HandlerFunc(registerIP)

	rr := httptest.NewRecorder()
	handler.ServeHTTP(rr, req)
	assert.Equal(s.T(), http.StatusConflict, rr.Result().StatusCode)
	assert.Contains(s.T(), rr.Body.String(), "duplicate ip address")
	_ = ssas.CleanDatabase(group)
}

<<<<<<< HEAD
=======

func TestAPITestSuite(t *testing.T) {
	suite.Run(t, new(APITestSuite))
}

>>>>>>> 9ba1c481
func contains(list []string, target string) bool {
	for _, item := range list {
		if item == target {
			return true
		}
	}
	return false
}

//V2 Tests Below
func (s *APITestSuite) TestCreateV2System() {
	group := ssas.Group{GroupID: "test-group-id"}
	err := s.db.Save(&group).Error
	if err != nil {
		s.FailNow("Error creating test data", err.Error())
	}

	req := httptest.NewRequest("POST", "/v2/system", strings.NewReader(`{"client_name": "Test Client", "group_id": "test-group-id", "scope": "bcda-api", "public_key": "-----BEGIN PUBLIC KEY-----\nMIIBIjANBgkqhkiG9w0BAQEFAAOCAQ8AMIIBCgKCAQEArhxobShmNifzW3xznB+L\nI8+hgaePpSGIFCtFz2IXGU6EMLdeufhADaGPLft9xjwdN1ts276iXQiaChKPA2CK\n/CBpuKcnU3LhU8JEi7u/db7J4lJlh6evjdKVKlMuhPcljnIKAiGcWln3zwYrFCeL\ncN0aTOt4xnQpm8OqHawJ18y0WhsWT+hf1DeBDWvdfRuAPlfuVtl3KkrNYn1yqCgQ\nlT6v/WyzptJhSR1jxdR7XLOhDGTZUzlHXh2bM7sav2n1+sLsuCkzTJqWZ8K7k7cI\nXK354CNpCdyRYUAUvr4rORIAUmcIFjaR3J4y/Dh2JIyDToOHg7vjpCtNnNoS+ON2\nHwIDAQAB\n-----END PUBLIC KEY-----", "tracking_id": "T00000"}`))
	handler := http.HandlerFunc(createV2System)
	rr := httptest.NewRecorder()
	handler.ServeHTTP(rr, req)
	assert.Equal(s.T(), http.StatusCreated, rr.Result().StatusCode)
	assert.Equal(s.T(), "application/json", rr.Result().Header.Get("Content-Type"))
	var result map[string]interface{}
	_ = json.Unmarshal(rr.Body.Bytes(), &result)
	assert.NotEmpty(s.T(), result["client_id"])
	assert.NotEmpty(s.T(), result["client_token"])
	assert.Empty(s.T(), result["client_secret"])
	assert.Equal(s.T(), "Test Client", result["client_name"])

	err = ssas.CleanDatabase(group)
	assert.Nil(s.T(), err)
}

func (s *APITestSuite) TestCreateV2SystemWithMissingPublicKey() {
	group := ssas.Group{GroupID: "test-group-id"}
	err := s.db.Save(&group).Error
	if err != nil {
		s.FailNow("Error creating test data", err.Error())
	}

	req := httptest.NewRequest("POST", "/v2/system", strings.NewReader(`{"client_name": "Test Client", "group_id": "test-group-id", "scope": "bcda-api", "tracking_id": "T00000"}`))
	handler := http.HandlerFunc(createV2System)
	rr := httptest.NewRecorder()
	handler.ServeHTTP(rr, req)
	assert.Equal(s.T(), http.StatusBadRequest, rr.Result().StatusCode)
	var result map[string]interface{}
	_ = json.Unmarshal(rr.Body.Bytes(), &result)
	assert.Empty(s.T(), result["client_token"])
	assert.Equal(s.T(), "could not create v2 system; public key is required", result["error_description"])

	err = ssas.CleanDatabase(group)
	assert.Nil(s.T(), err)
}

func (s *APITestSuite) TestCreateV2SystemMultipleIps() {
	randomIPv4 := ssas.RandomIPv4()
	randomIPv6 := ssas.RandomIPv6()
	group := ssas.Group{GroupID: "test-group-id"}
	err := s.db.Save(&group).Error
	if err != nil {
		s.FailNow("Error creating test data", err.Error())
	}

	reqBody := fmt.Sprintf(`{"client_name": "Test Client", "group_id": "test-group-id", "scope": "bcda-api", "ips": ["%s", "%s"],"public_key": "-----BEGIN PUBLIC KEY-----\nMIIBIjANBgkqhkiG9w0BAQEFAAOCAQ8AMIIBCgKCAQEArhxobShmNifzW3xznB+L\nI8+hgaePpSGIFCtFz2IXGU6EMLdeufhADaGPLft9xjwdN1ts276iXQiaChKPA2CK\n/CBpuKcnU3LhU8JEi7u/db7J4lJlh6evjdKVKlMuhPcljnIKAiGcWln3zwYrFCeL\ncN0aTOt4xnQpm8OqHawJ18y0WhsWT+hf1DeBDWvdfRuAPlfuVtl3KkrNYn1yqCgQ\nlT6v/WyzptJhSR1jxdR7XLOhDGTZUzlHXh2bM7sav2n1+sLsuCkzTJqWZ8K7k7cI\nXK354CNpCdyRYUAUvr4rORIAUmcIFjaR3J4y/Dh2JIyDToOHg7vjpCtNnNoS+ON2\nHwIDAQAB\n-----END PUBLIC KEY-----","tracking_id": "T00000"}`, randomIPv4, randomIPv6)
	req := httptest.NewRequest("POST", "/v2/system", strings.NewReader(reqBody))
	handler := http.HandlerFunc(createV2System)
	rr := httptest.NewRecorder()
	handler.ServeHTTP(rr, req)
	assert.Equal(s.T(), http.StatusCreated, rr.Result().StatusCode)
	assert.Equal(s.T(), "application/json", rr.Result().Header.Get("Content-Type"))

	creds := ssas.Credentials{}
	err = json.NewDecoder(bytes.NewReader(rr.Body.Bytes())).Decode(&creds)
	assert.Nil(s.T(), err)
	assert.NotEmpty(s.T(), creds)
	assert.NotEqual(s.T(), "", creds.ClientID)
	assert.Equal(s.T(), "Test Client", creds.ClientName)

	system, err := ssas.GetSystemByClientID(creds.ClientID)
	assert.Nil(s.T(), err)
	ips, err := system.GetIPs()
	assert.Nil(s.T(), err)
	assert.True(s.T(), contains(ips, randomIPv4))
	assert.True(s.T(), contains(ips, randomIPv6))

	err = ssas.CleanDatabase(group)
	assert.Nil(s.T(), err)
}

func (s *APITestSuite) TestCreateV2SystemBadIp() {
	group := ssas.Group{GroupID: "test-group-id"}
	err := s.db.Save(&group).Error
	if err != nil {
		s.FailNow("Error creating test data", err.Error())
	}

	req := httptest.NewRequest("POST", "/v2/system", strings.NewReader(`{"client_name": "Test Client", "group_id": "test-group-id", "scope": "bcda-api", ips: ["304.0.2.1/32"],"tracking_id": "T00000"}`))
	handler := http.HandlerFunc(createV2System)
	rr := httptest.NewRecorder()
	handler.ServeHTTP(rr, req)
	assert.Equal(s.T(), http.StatusBadRequest, rr.Result().StatusCode)

	err = ssas.CleanDatabase(group)
	assert.Nil(s.T(), err)
}

func (s *APITestSuite) TestCreateV2SystemEmptyKey() {
	group := ssas.Group{GroupID: "test-group-id"}
	err := s.db.Save(&group).Error
	if err != nil {
		s.FailNow("Error creating test data", err.Error())
	}

	req := httptest.NewRequest("POST", "/v2/system", strings.NewReader(`{"client_name": "Test Client", "group_id": "test-group-id", "scope": "bcda-api", "public_key": "", "tracking_id": "T00000"}`))
	handler := http.HandlerFunc(createV2System)
	rr := httptest.NewRecorder()
	handler.ServeHTTP(rr, req)
	assert.Equal(s.T(), http.StatusBadRequest, rr.Result().StatusCode)
	var result map[string]interface{}
	_ = json.Unmarshal(rr.Body.Bytes(), &result)
	assert.Empty(s.T(), result["client_token"])
	assert.Equal(s.T(), "could not create v2 system; public key is required", result["error_description"])

	err = ssas.CleanDatabase(group)
	assert.Nil(s.T(), err)
}

func (s *APITestSuite) TestCreateV2SystemInvalidRequest() {
	req := httptest.NewRequest("POST", "/v2/system", strings.NewReader("{ badJSON }"))
	handler := http.HandlerFunc(createV2System)
	rr := httptest.NewRecorder()
	handler.ServeHTTP(rr, req)
	assert.Equal(s.T(), http.StatusBadRequest, rr.Result().StatusCode)
}

func (s *APITestSuite) TestCreateV2SystemMissingRequiredParam() {
	req := httptest.NewRequest("POST", "/v2/system", strings.NewReader(`{"group_id": "T00001", "client_name": "Test Client 1", "scope": "bcda-api"}`))
	handler := http.HandlerFunc(createV2System)
	rr := httptest.NewRecorder()
	handler.ServeHTTP(rr, req)
	assert.Equal(s.T(), http.StatusBadRequest, rr.Result().StatusCode)
}<|MERGE_RESOLUTION|>--- conflicted
+++ resolved
@@ -757,14 +757,6 @@
 	_ = ssas.CleanDatabase(group)
 }
 
-<<<<<<< HEAD
-=======
-
-func TestAPITestSuite(t *testing.T) {
-	suite.Run(t, new(APITestSuite))
-}
-
->>>>>>> 9ba1c481
 func contains(list []string, target string) bool {
 	for _, item := range list {
 		if item == target {
