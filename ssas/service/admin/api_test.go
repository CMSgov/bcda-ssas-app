package admin

import (
	"bytes"
	"context"
	"encoding/json"
	"errors"
	"fmt"
	"github.com/CMSgov/bcda-ssas-app/ssas/service"
	"io/ioutil"
	"net/http"
	"net/http/httptest"
	"strconv"
	"strings"
	"testing"

	"github.com/CMSgov/bcda-ssas-app/ssas"
	"github.com/go-chi/chi"
	"github.com/stretchr/testify/assert"
	"github.com/stretchr/testify/suite"
	"gorm.io/gorm"
)

const SampleGroup string = `{
  "group_id":"%s",
  "name": "ACO Corp Systems",
  "resources": [
    {
      "id": "xxx",
      "name": "BCDA API",
      "scopes": [
        "bcda-api"
      ]
    },
    {
      "id": "eft",
      "name": "EFT CCLF",
      "scopes": [
        "eft-app:download",
        "eft-data:read"
      ]
    }
  ],
  "scopes": [
    "user-admin",
    "system-admin"
  ],
  "users": [
    "00uiqolo7fEFSfif70h7",
    "l0vckYyfyow4TZ0zOKek",
    "HqtEi2khroEZkH4sdIzj"
  ],
  "xdata": %s
}`
const V2_SYSTEM_ROUTE = "/v2/system/"
const SampleXdata string = `"{\"cms_ids\":[\"T67890\",\"T54321\"]}"`

type APITestSuite struct {
	suite.Suite
	db *gorm.DB
}

func (s *APITestSuite) SetupSuite() {
	s.db = ssas.GetGORMDbConnection()
	service.StartBlacklist()
	ssas.MaxIPs = 3
}

func (s *APITestSuite) TearDownSuite() {
	ssas.Close(s.db)
}

func TestAPITestSuite(t *testing.T) {
	suite.Run(t, new(APITestSuite))
}

func (s *APITestSuite) TestCreateGroup() {
	gid := ssas.RandomBase64(16)
	testInput := fmt.Sprintf(SampleGroup, gid, SampleXdata)
	req := httptest.NewRequest("POST", "/group", strings.NewReader(testInput))
	handler := http.HandlerFunc(createGroup)
	rr := httptest.NewRecorder()
	handler.ServeHTTP(rr, req)
	assert.Equal(s.T(), http.StatusCreated, rr.Result().StatusCode)
	assert.Equal(s.T(), "application/json", rr.Result().Header.Get("Content-Type"))
	g := ssas.Group{}
	if errors.Is(s.db.First(&g, "group_id = ?", gid).Error, gorm.ErrRecordNotFound) {
		assert.FailNow(s.T(), fmt.Sprintf("record not found for group_id=%s", gid))
	}

	// Duplicate request fails
	rr = httptest.NewRecorder()
	handler.ServeHTTP(rr, req)
	assert.Equal(s.T(), http.StatusBadRequest, rr.Result().StatusCode)

	err := ssas.CleanDatabase(g)
	assert.Nil(s.T(), err)
}

func (s *APITestSuite) TestCreateGroupFailure() {
	gid := ssas.RandomBase64(16)
	testInput := fmt.Sprintf(SampleGroup, gid, SampleXdata)
	req := httptest.NewRequest("POST", "/group", strings.NewReader(testInput))
	handler := http.HandlerFunc(createGroup)
	rr := httptest.NewRecorder()
	handler.ServeHTTP(rr, req)
	assert.Equal(s.T(), http.StatusCreated, rr.Result().StatusCode)
	assert.Equal(s.T(), "application/json", rr.Result().Header.Get("Content-Type"))
	g := ssas.Group{}
	if errors.Is(s.db.First(&g, "group_id = ?", gid).Error, gorm.ErrRecordNotFound) {
		assert.FailNow(s.T(), fmt.Sprintf("record not found for group_id=%s", gid))
	}
	err := ssas.CleanDatabase(g)
	assert.Nil(s.T(), err)
}

func (s *APITestSuite) TestListGroups() {
	g1ID := ssas.RandomBase64(16)
	g2ID := ssas.RandomHexID()

	testInput1 := fmt.Sprintf(SampleGroup, g1ID, SampleXdata)
	gd := ssas.GroupData{}
	err := json.Unmarshal([]byte(testInput1), &gd)
	assert.Nil(s.T(), err)
	g1, err := ssas.CreateGroup(gd, ssas.RandomHexID())
	assert.Nil(s.T(), err)

	gd.GroupID = g2ID
	gd.Name = "another-fake-name"
	g2, err := ssas.CreateGroup(gd, ssas.RandomHexID())
	assert.Nil(s.T(), err)

	req := httptest.NewRequest("GET", "/group", nil)
	handler := http.HandlerFunc(listGroups)
	rr := httptest.NewRecorder()
	handler.ServeHTTP(rr, req)
	assert.Equal(s.T(), http.StatusOK, rr.Result().StatusCode)
	assert.Equal(s.T(), "application/json", rr.Result().Header.Get("Content-Type"))
	groupList := ssas.GroupList{}
	err = json.Unmarshal(rr.Body.Bytes(), &groupList)
	assert.Nil(s.T(), err)

	found1 := false
	found2 := false
	for _, g := range groupList.Groups {
		switch g.GroupID {
		case g1ID:
			found1 = true
		case g2ID:
			found2 = true
		default: //NOOP
		}
	}
	assert.True(s.T(), found1, "group 1 not present in list")
	assert.True(s.T(), found2, "group 2 not present in list")

	err = ssas.CleanDatabase(g1)
	assert.Nil(s.T(), err)
	err = ssas.CleanDatabase(g2)
	assert.Nil(s.T(), err)
}

func (s *APITestSuite) TestUpdateGroup() {
	gid := ssas.RandomBase64(16)
	testInput := fmt.Sprintf(SampleGroup, gid, SampleXdata)
	gd := ssas.GroupData{}
	err := json.Unmarshal([]byte(testInput), &gd)
	assert.Nil(s.T(), err)
	g, err := ssas.CreateGroup(gd, ssas.RandomHexID())
	assert.Nil(s.T(), err)

	url := fmt.Sprintf("/group/%v", g.ID)
	req := httptest.NewRequest("PUT", url, strings.NewReader(testInput))
	rctx := chi.NewRouteContext()
	rctx.URLParams.Add("id", fmt.Sprint(g.ID))
	req = req.WithContext(context.WithValue(req.Context(), chi.RouteCtxKey, rctx))
	handler := http.HandlerFunc(updateGroup)
	rr := httptest.NewRecorder()
	handler.ServeHTTP(rr, req)
	assert.Equal(s.T(), http.StatusOK, rr.Result().StatusCode)
	assert.Equal(s.T(), "application/json", rr.Result().Header.Get("Content-Type"))
	err = ssas.CleanDatabase(g)
	assert.Nil(s.T(), err)
}

func (s *APITestSuite) TestUpdateGroupBadGroupID() {
	gid := ssas.RandomBase64(16)
	testInput := fmt.Sprintf(SampleGroup, gid, SampleXdata)
	gd := ssas.GroupData{}
	err := json.Unmarshal([]byte(testInput), &gd)
	assert.Nil(s.T(), err)

	// No group exists
	url := fmt.Sprintf("/group/%v", gid)
	req := httptest.NewRequest("PUT", url, strings.NewReader(testInput))
	rctx := chi.NewRouteContext()
	req = req.WithContext(context.WithValue(req.Context(), chi.RouteCtxKey, rctx))
	handler := http.HandlerFunc(updateGroup)
	rr := httptest.NewRecorder()
	handler.ServeHTTP(rr, req)
	assert.Equal(s.T(), http.StatusBadRequest, rr.Result().StatusCode)
}

func (s *APITestSuite) TestRevokeToken() {
	tokenID := "abc-123-def-456"

	url := fmt.Sprintf("/token/%s", tokenID)
	req := httptest.NewRequest("DELETE", url, nil)
	rctx := chi.NewRouteContext()
	rctx.URLParams.Add("tokenID", tokenID)
	req = req.WithContext(context.WithValue(req.Context(), chi.RouteCtxKey, rctx))
	handler := http.HandlerFunc(revokeToken)
	rr := httptest.NewRecorder()
	handler.ServeHTTP(rr, req)
	assert.Equal(s.T(), http.StatusOK, rr.Result().StatusCode)

	assert.True(s.T(), service.TokenBlacklist.IsTokenBlacklisted(tokenID))
	assert.False(s.T(), service.TokenBlacklist.IsTokenBlacklisted("this_key_should_not_exist"))
}

func (s *APITestSuite) TestDeleteGroup() {
	gid := ssas.RandomHexID()
	testInput := fmt.Sprintf(SampleGroup, gid, SampleXdata)
	groupBytes := []byte(testInput)
	gd := ssas.GroupData{}
	err := json.Unmarshal(groupBytes, &gd)
	assert.Nil(s.T(), err)
	g, err := ssas.CreateGroup(gd, ssas.RandomHexID())
	assert.Nil(s.T(), err)

	url := fmt.Sprintf("/group/%v", g.ID)
	req := httptest.NewRequest("DELETE", url, nil)
	rctx := chi.NewRouteContext()
	rctx.URLParams.Add("id", fmt.Sprint(g.ID))
	req = req.WithContext(context.WithValue(req.Context(), chi.RouteCtxKey, rctx))
	handler := http.HandlerFunc(deleteGroup)
	rr := httptest.NewRecorder()
	handler.ServeHTTP(rr, req)
	assert.Equal(s.T(), http.StatusOK, rr.Result().StatusCode)
	assert.True(s.T(), errors.Is(s.db.First(&ssas.Group{}, g.ID).Error, gorm.ErrRecordNotFound))
	err = ssas.CleanDatabase(g)
	assert.Nil(s.T(), err)
}

func (s *APITestSuite) TestCreateSystem() {
	group := ssas.Group{GroupID: "test-group-id"}
	err := s.db.Save(&group).Error
	if err != nil {
		s.FailNow("Error creating test data", err.Error())
	}

	req := httptest.NewRequest("POST", "/system", strings.NewReader(`{"client_name": "Test Client", "group_id": "test-group-id", "scope": "bcda-api", "public_key": "-----BEGIN PUBLIC KEY-----\nMIIBIjANBgkqhkiG9w0BAQEFAAOCAQ8AMIIBCgKCAQEArhxobShmNifzW3xznB+L\nI8+hgaePpSGIFCtFz2IXGU6EMLdeufhADaGPLft9xjwdN1ts276iXQiaChKPA2CK\n/CBpuKcnU3LhU8JEi7u/db7J4lJlh6evjdKVKlMuhPcljnIKAiGcWln3zwYrFCeL\ncN0aTOt4xnQpm8OqHawJ18y0WhsWT+hf1DeBDWvdfRuAPlfuVtl3KkrNYn1yqCgQ\nlT6v/WyzptJhSR1jxdR7XLOhDGTZUzlHXh2bM7sav2n1+sLsuCkzTJqWZ8K7k7cI\nXK354CNpCdyRYUAUvr4rORIAUmcIFjaR3J4y/Dh2JIyDToOHg7vjpCtNnNoS+ON2\nHwIDAQAB\n-----END PUBLIC KEY-----", "tracking_id": "T00000"}`))
	handler := http.HandlerFunc(createSystem)
	rr := httptest.NewRecorder()
	handler.ServeHTTP(rr, req)
	assert.Equal(s.T(), http.StatusCreated, rr.Result().StatusCode)
	assert.Equal(s.T(), "application/json", rr.Result().Header.Get("Content-Type"))
	var result map[string]interface{}
	_ = json.Unmarshal(rr.Body.Bytes(), &result)
	assert.NotEmpty(s.T(), result["client_id"])
	assert.NotEmpty(s.T(), result["client_secret"])
	assert.Empty(s.T(), result["client_token"])
	assert.Equal(s.T(), "Test Client", result["client_name"])

	err = ssas.CleanDatabase(group)
	assert.Nil(s.T(), err)
}

func (s *APITestSuite) TestCreateSystemMultipleIps() {
	randomIPv4 := ssas.RandomIPv4()
	randomIPv6 := ssas.RandomIPv6()
	group := ssas.Group{GroupID: "test-group-id"}
	err := s.db.Save(&group).Error
	if err != nil {
		s.FailNow("Error creating test data", err.Error())
	}

	reqBody := fmt.Sprintf(`{"client_name": "Test Client", "group_id": "test-group-id", "scope": "bcda-api", "ips": ["%s", "%s"],"tracking_id": "T00000"}`, randomIPv4, randomIPv6)
	req := httptest.NewRequest("POST", "/auth/system", strings.NewReader(reqBody))
	handler := http.HandlerFunc(createSystem)
	rr := httptest.NewRecorder()
	handler.ServeHTTP(rr, req)
	assert.Equal(s.T(), http.StatusCreated, rr.Result().StatusCode)
	assert.Equal(s.T(), "application/json", rr.Result().Header.Get("Content-Type"))

	creds := ssas.Credentials{}
	err = json.NewDecoder(bytes.NewReader(rr.Body.Bytes())).Decode(&creds)
	assert.Nil(s.T(), err)
	assert.NotEmpty(s.T(), creds)
	assert.NotEqual(s.T(), "", creds.ClientID)
	assert.Equal(s.T(), "Test Client", creds.ClientName)

	system, err := ssas.GetSystemByClientID(creds.ClientID)
	assert.Nil(s.T(), err)
	ips, err := system.GetIPs()
	assert.Nil(s.T(), err)
	assert.True(s.T(), contains(ips, randomIPv4))
	assert.True(s.T(), contains(ips, randomIPv6))

	err = ssas.CleanDatabase(group)
	assert.Nil(s.T(), err)
}

func (s *APITestSuite) TestCreateSystemBadIp() {
	group := ssas.Group{GroupID: "test-group-id"}
	err := s.db.Save(&group).Error
	if err != nil {
		s.FailNow("Error creating test data", err.Error())
	}

	req := httptest.NewRequest("POST", "/auth/system", strings.NewReader(`{"client_name": "Test Client", "group_id": "test-group-id", "scope": "bcda-api", ips: ["304.0.2.1/32"],"tracking_id": "T00000"}`))
	handler := http.HandlerFunc(createSystem)
	rr := httptest.NewRecorder()
	handler.ServeHTTP(rr, req)
	assert.Equal(s.T(), http.StatusBadRequest, rr.Result().StatusCode)

	err = ssas.CleanDatabase(group)
	assert.Nil(s.T(), err)
}

func (s *APITestSuite) TestCreateSystemEmptyKey() {
	group := ssas.Group{GroupID: "test-group-id"}
	err := s.db.Save(&group).Error
	if err != nil {
		s.FailNow("Error creating test data", err.Error())
	}

	req := httptest.NewRequest("POST", "/auth/system", strings.NewReader(`{"client_name": "Test Client", "group_id": "test-group-id", "scope": "bcda-api", "public_key": "", "tracking_id": "T00000"}`))
	handler := http.HandlerFunc(createSystem)
	rr := httptest.NewRecorder()
	handler.ServeHTTP(rr, req)
	assert.Equal(s.T(), http.StatusCreated, rr.Result().StatusCode)
	assert.Equal(s.T(), "application/json", rr.Result().Header.Get("Content-Type"))
	var result map[string]interface{}
	_ = json.Unmarshal(rr.Body.Bytes(), &result)
	assert.NotEmpty(s.T(), result["client_id"])
	assert.NotEmpty(s.T(), result["client_secret"])
	assert.Equal(s.T(), "Test Client", result["client_name"])

	err = ssas.CleanDatabase(group)
	assert.Nil(s.T(), err)
}

func (s *APITestSuite) TestCreateSystemNoKey() {
	group := ssas.Group{GroupID: "test-group-id"}
	err := s.db.Save(&group).Error
	if err != nil {
		s.FailNow("Error creating test data", err.Error())
	}

	req := httptest.NewRequest("POST", "/auth/system", strings.NewReader(`{"client_name": "Test Client", "group_id": "test-group-id", "scope": "bcda-api", "tracking_id": "T00000"}`))
	handler := http.HandlerFunc(createSystem)
	rr := httptest.NewRecorder()
	handler.ServeHTTP(rr, req)
	assert.Equal(s.T(), http.StatusCreated, rr.Result().StatusCode)
	assert.Equal(s.T(), "application/json", rr.Result().Header.Get("Content-Type"))
	var result map[string]interface{}
	_ = json.Unmarshal(rr.Body.Bytes(), &result)
	assert.NotEmpty(s.T(), result["client_id"])
	assert.NotEmpty(s.T(), result["client_secret"])
	assert.Equal(s.T(), "Test Client", result["client_name"])

	err = ssas.CleanDatabase(group)
	assert.Nil(s.T(), err)
}

func (s *APITestSuite) TestCreateSystemInvalidRequest() {
	req := httptest.NewRequest("POST", "/auth/system", strings.NewReader("{ badJSON }"))
	handler := http.HandlerFunc(createSystem)
	rr := httptest.NewRecorder()
	handler.ServeHTTP(rr, req)
	assert.Equal(s.T(), http.StatusBadRequest, rr.Result().StatusCode)
}

func (s *APITestSuite) TestCreateSystemMissingRequiredParam() {
	req := httptest.NewRequest("POST", "/auth/system", strings.NewReader(`{"group_id": "T00001", "client_name": "Test Client 1", "scope": "bcda-api"}`))
	handler := http.HandlerFunc(createSystem)
	rr := httptest.NewRecorder()
	handler.ServeHTTP(rr, req)
	assert.Equal(s.T(), http.StatusBadRequest, rr.Result().StatusCode)
}

func (s *APITestSuite) TestResetCredentials() {
	group := ssas.Group{GroupID: "test-reset-creds-group"}
	s.db.Create(&group)
	system := ssas.System{GID: group.ID, ClientID: "test-reset-creds-client"}
	s.db.Create(&system)
	secret := ssas.Secret{Hash: "test-reset-creds-hash", SystemID: system.ID}
	s.db.Create(&secret)

	systemID := strconv.FormatUint(uint64(system.ID), 10)
	req := httptest.NewRequest("PUT", "/system/"+systemID+"/credentials", nil)
	rctx := chi.NewRouteContext()
	rctx.URLParams.Add("systemID", systemID)
	req = req.WithContext(context.WithValue(req.Context(), chi.RouteCtxKey, rctx))
	handler := http.HandlerFunc(resetCredentials)
	rr := httptest.NewRecorder()
	handler.ServeHTTP(rr, req)

	assert.Equal(s.T(), http.StatusCreated, rr.Result().StatusCode)
	assert.Equal(s.T(), "application/json", rr.Result().Header.Get("Content-Type"))
	var result map[string]string
	_ = json.Unmarshal(rr.Body.Bytes(), &result)
	newSecret := result["client_secret"]
	assert.NotEmpty(s.T(), newSecret)
	assert.NotEqual(s.T(), secret.Hash, newSecret)

	_ = ssas.CleanDatabase(group)
}

func (s *APITestSuite) TestResetCredentialsInvalidSystemID() {
	systemID := "999"
	req := httptest.NewRequest("PUT", "/system/"+systemID+"/credentials", nil)
	rctx := chi.NewRouteContext()
	rctx.URLParams.Add("systemID", systemID)
	req = req.WithContext(context.WithValue(req.Context(), chi.RouteCtxKey, rctx))
	handler := http.HandlerFunc(resetCredentials)
	rr := httptest.NewRecorder()
	handler.ServeHTTP(rr, req)

	assert.Equal(s.T(), http.StatusNotFound, rr.Result().StatusCode)
}

func (s *APITestSuite) TestGetPublicKeyBadSystemID() {
	systemID := strconv.FormatUint(uint64(9999), 10)
	req := httptest.NewRequest("GET", "/system/"+systemID+"/key", nil)
	rctx := chi.NewRouteContext()
	rctx.URLParams.Add("systemID", systemID)
	req = req.WithContext(context.WithValue(req.Context(), chi.RouteCtxKey, rctx))
	handler := http.HandlerFunc(getPublicKey)
	rr := httptest.NewRecorder()
	handler.ServeHTTP(rr, req)

	assert.Equal(s.T(), http.StatusNotFound, rr.Result().StatusCode)
}

func (s *APITestSuite) TestGetPublicKey() {
	group := ssas.Group{GroupID: "api-test-get-public-key-group"}
	err := s.db.Create(&group).Error
	if err != nil {
		s.FailNow(err.Error())
	}

	system := ssas.System{GID: group.ID, ClientID: "api-test-get-public-key-client"}
	err = s.db.Create(&system).Error
	if err != nil {
		s.FailNow(err.Error())
	}

	key1Str := "publickey1"
	encrKey1 := ssas.EncryptionKey{
		SystemID: system.ID,
		Body:     key1Str,
	}
	err = s.db.Create(&encrKey1).Error
	if err != nil {
		s.FailNow(err.Error())
	}

	systemID := strconv.FormatUint(uint64(system.ID), 10)
	req := httptest.NewRequest("GET", "/system/"+systemID+"/key", nil)
	rctx := chi.NewRouteContext()
	rctx.URLParams.Add("systemID", systemID)
	req = req.WithContext(context.WithValue(req.Context(), chi.RouteCtxKey, rctx))
	handler := http.HandlerFunc(getPublicKey)
	rr := httptest.NewRecorder()
	handler.ServeHTTP(rr, req)

	assert.Equal(s.T(), http.StatusOK, rr.Result().StatusCode)
	assert.Equal(s.T(), "application/json", rr.Result().Header.Get("Content-Type"))
	var result map[string]string
	err = json.Unmarshal(rr.Body.Bytes(), &result)
	if err != nil {
		s.FailNow(err.Error())
	}

	assert.Equal(s.T(), system.ClientID, result["client_id"])
	resPublicKey := result["public_key"]
	assert.NotEmpty(s.T(), resPublicKey)
	assert.Equal(s.T(), key1Str, resPublicKey)

	err = ssas.CleanDatabase(group)
	assert.Nil(s.T(), err)
}

func (s *APITestSuite) TestGetPublicKeyRotation() {
	group := ssas.Group{GroupID: "api-test-get-public-key-group"}
	err := s.db.Create(&group).Error
	if err != nil {
		s.FailNow(err.Error())
	}

	system := ssas.System{GID: group.ID, ClientID: "api-test-get-public-key-client"}
	err = s.db.Create(&system).Error
	if err != nil {
		s.FailNow(err.Error())
	}

	key1, _ := ssas.GeneratePublicKey(2048)
	err = system.SavePublicKey(strings.NewReader(key1))
	if err != nil {
		s.FailNow(err.Error())
	}

	key2, _ := ssas.GeneratePublicKey(2048)
	err = system.SavePublicKey(strings.NewReader(key2))
	if err != nil {
		s.FailNow(err.Error())
	}

	systemID := strconv.FormatUint(uint64(system.ID), 10)
	req := httptest.NewRequest("GET", "/system/"+systemID+"/key", nil)
	rctx := chi.NewRouteContext()
	rctx.URLParams.Add("systemID", systemID)
	req = req.WithContext(context.WithValue(req.Context(), chi.RouteCtxKey, rctx))
	handler := http.HandlerFunc(getPublicKey)
	rr := httptest.NewRecorder()
	handler.ServeHTTP(rr, req)

	assert.Equal(s.T(), http.StatusOK, rr.Result().StatusCode)
	assert.Equal(s.T(), "application/json", rr.Result().Header.Get("Content-Type"))
	var result map[string]string
	err = json.Unmarshal(rr.Body.Bytes(), &result)
	if err != nil {
		s.FailNow(err.Error())
	}

	assert.Equal(s.T(), system.ClientID, result["client_id"])
	resPublicKey := result["public_key"]
	assert.NotEmpty(s.T(), resPublicKey)
	assert.Equal(s.T(), key2, resPublicKey)

	err = ssas.CleanDatabase(group)
	assert.Nil(s.T(), err)
}

func (s *APITestSuite) TestDeactivateSystemCredentialsNotFound() {
	systemID := strconv.FormatUint(uint64(9999), 10)
	req := httptest.NewRequest("DELETE", "/system/"+systemID+"/credentials", nil)
	rctx := chi.NewRouteContext()
	rctx.URLParams.Add("systemID", systemID)
	req = req.WithContext(context.WithValue(req.Context(), chi.RouteCtxKey, rctx))
	handler := http.HandlerFunc(deactivateSystemCredentials)
	rr := httptest.NewRecorder()
	handler.ServeHTTP(rr, req)
	_ = Server()
	assert.Equal(s.T(), http.StatusNotFound, rr.Result().StatusCode)
}

func (s *APITestSuite) TestDeactivateSystemCredentials() {
	group := ssas.Group{GroupID: "test-deactivate-creds-group"}
	s.db.Create(&group)
	system := ssas.System{GID: group.ID, ClientID: "test-deactivate-creds-client"}
	s.db.Create(&system)
	secret := ssas.Secret{Hash: "test-deactivate-creds-hash", SystemID: system.ID}
	s.db.Create(&secret)

	systemID := strconv.FormatUint(uint64(system.ID), 10)
	req := httptest.NewRequest("DELETE", "/system/"+systemID+"/credentials", nil)
	rctx := chi.NewRouteContext()
	rctx.URLParams.Add("systemID", systemID)
	req = req.WithContext(context.WithValue(req.Context(), chi.RouteCtxKey, rctx))
	handler := http.HandlerFunc(deactivateSystemCredentials)
	rr := httptest.NewRecorder()
	handler.ServeHTTP(rr, req)
	assert.Equal(s.T(), http.StatusOK, rr.Result().StatusCode)

	_ = ssas.CleanDatabase(group)
}

func (s *APITestSuite) TestJsonError() {
	w := httptest.NewRecorder()
	jsonError(w, http.StatusUnauthorized, "unauthorized")
	resp := w.Result()
	body, err := ioutil.ReadAll(resp.Body)
	assert.NoError(s.T(), err)
	assert.True(s.T(), json.Valid(body))
	assert.Equal(s.T(), `{"error":"Unauthorized","error_description":"unauthorized"}`, string(body))
}

func (s *APITestSuite) TestGetSystemIPs() {
	group := ssas.Group{GroupID: "test-reset-creds-group"}
	s.db.Create(&group)
	system := ssas.System{GID: group.ID, ClientID: "test-reset-creds-client"}
	s.db.Create(&system)

	systemID := strconv.FormatUint(uint64(system.ID), 10)
	req := httptest.NewRequest("GET", "/system/"+systemID+"/ip", nil)
	rctx := chi.NewRouteContext()
	rctx.URLParams.Add("systemID", systemID)
	req = req.WithContext(context.WithValue(req.Context(), chi.RouteCtxKey, rctx))
	handler := http.HandlerFunc(getSystemIPs)

	//No ips
	rr := httptest.NewRecorder()
	handler.ServeHTTP(rr, req)
	assert.Equal(s.T(), http.StatusOK, rr.Result().StatusCode)
	assert.Equal(s.T(), "application/json", rr.Result().Header.Get("Content-Type"))
	var ips []ssas.IP
	_ = json.Unmarshal(rr.Body.Bytes(), &ips)
	assert.Empty(s.T(), ips)

	//Single IP
	ip1 := ssas.IP{Address: "2.5.1.1", SystemID: system.ID}
	s.db.Create(&ip1)

	rr = httptest.NewRecorder()
	handler.ServeHTTP(rr, req)
	assert.Equal(s.T(), http.StatusOK, rr.Result().StatusCode)
	assert.Equal(s.T(), "application/json", rr.Result().Header.Get("Content-Type"))
	_ = json.Unmarshal(rr.Body.Bytes(), &ips)
	assert.NotEmpty(s.T(), ips)

	//Multiple IPs (should include ip1 created previously)
	ip2 := ssas.IP{Address: "2.5.1.2", SystemID: system.ID}
	s.db.Create(&ip2)
	ip3 := ssas.IP{Address: "2.5.1.3", SystemID: system.ID}
	s.db.Create(&ip3)

	rr = httptest.NewRecorder()
	handler.ServeHTTP(rr, req)
	assert.Equal(s.T(), http.StatusOK, rr.Result().StatusCode)
	assert.Equal(s.T(), "application/json", rr.Result().Header.Get("Content-Type"))
	_ = json.Unmarshal(rr.Body.Bytes(), &ips)
	assert.NotEmpty(s.T(), ips)
	assert.Len(s.T(), ips, 3)

	_ = ssas.CleanDatabase(group)
}

func (s *APITestSuite) TestGetSystemIPsBadSystem() {
	//Should not exist
	badSysId := 42

	systemID := strconv.FormatUint(uint64(badSysId), 10)
	req := httptest.NewRequest("GET", "/system/"+systemID+"/ip", nil)
	rctx := chi.NewRouteContext()
	rctx.URLParams.Add("systemID", systemID)
	req = req.WithContext(context.WithValue(req.Context(), chi.RouteCtxKey, rctx))
	handler := http.HandlerFunc(getSystemIPs)

	rr := httptest.NewRecorder()
	handler.ServeHTTP(rr, req)
	assert.Equal(s.T(), http.StatusNotFound, rr.Result().StatusCode)
}

func (s *APITestSuite) TestRegisterSystemIP() {
	group := ssas.Group{GroupID: "test-reset-creds-group"}
	s.db.Create(&group)
	system := ssas.System{GID: group.ID, ClientID: "test-reset-creds-client"}
	s.db.Create(&system)

	systemID := strconv.FormatUint(uint64(system.ID), 10)
	body := `{"address":"2.5.22.81"}`
	req := httptest.NewRequest("POST", "/system/"+systemID+"/ip", strings.NewReader(body))
	rctx := chi.NewRouteContext()
	rctx.URLParams.Add("systemID", systemID)
	req = req.WithContext(context.WithValue(req.Context(), chi.RouteCtxKey, rctx))
	handler := http.HandlerFunc(registerIP)

	rr := httptest.NewRecorder()
	handler.ServeHTTP(rr, req)
	assert.Equal(s.T(), http.StatusCreated, rr.Result().StatusCode)
	assert.Equal(s.T(), "application/json", rr.Result().Header.Get("Content-Type"))

	//Retrieve to confirm
	req = httptest.NewRequest("GET", "/system/"+systemID+"/ip", nil)
	rctx = chi.NewRouteContext()
	rctx.URLParams.Add("systemID", systemID)
	req = req.WithContext(context.WithValue(req.Context(), chi.RouteCtxKey, rctx))
	handler = getSystemIPs

	rr = httptest.NewRecorder()
	handler.ServeHTTP(rr, req)
	assert.Equal(s.T(), http.StatusOK, rr.Result().StatusCode)
	assert.Equal(s.T(), "application/json", rr.Result().Header.Get("Content-Type"))
	var ips []ssas.IP
	_ = json.Unmarshal(rr.Body.Bytes(), &ips)
	assert.Len(s.T(), ips, 1)

	_ = ssas.CleanDatabase(group)
}

func (s *APITestSuite) TestRegisterInvalidIP() {
	group := ssas.Group{GroupID: "test-reset-creds-group"}
	s.db.Create(&group)
	system := ssas.System{GID: group.ID, ClientID: "test-reset-creds-client"}
	s.db.Create(&system)

	systemID := strconv.FormatUint(uint64(system.ID), 10)
	body := `{"address":"600.1"}`
	req := httptest.NewRequest("POST", "/system/"+systemID+"/ip", strings.NewReader(body))
	rctx := chi.NewRouteContext()
	rctx.URLParams.Add("systemID", systemID)
	req = req.WithContext(context.WithValue(req.Context(), chi.RouteCtxKey, rctx))
	handler := http.HandlerFunc(registerIP)

	rr := httptest.NewRecorder()
	handler.ServeHTTP(rr, req)
	assert.Equal(s.T(), http.StatusBadRequest, rr.Result().StatusCode)

	_ = ssas.CleanDatabase(group)
}

func (s *APITestSuite) TestRegisterMaxSystemIP() {
	group := ssas.Group{GroupID: "test-reset-creds-group"}
	s.db.Create(&group)
	system := ssas.System{GID: group.ID, ClientID: "test-reset-creds-client"}
	s.db.Create(&system)

	ip1 := ssas.IP{Address: "2.5.22.81", SystemID: system.ID}
	s.db.Create(&ip1)
	ip2 := ssas.IP{Address: "2.5.22.82", SystemID: system.ID}
	s.db.Create(&ip2)
	ip3 := ssas.IP{Address: "2.5.22.83", SystemID: system.ID}
	s.db.Create(&ip3)

	//Max is 3 (for test), 4th should produce error
	systemID := strconv.FormatUint(uint64(system.ID), 10)
	body := `{"address":"2.5.22.84"}`
	req := httptest.NewRequest("POST", "/system/"+systemID+"/ip", strings.NewReader(body))
	rctx := chi.NewRouteContext()
	rctx.URLParams.Add("systemID", systemID)
	req = req.WithContext(context.WithValue(req.Context(), chi.RouteCtxKey, rctx))
	handler := http.HandlerFunc(registerIP)

	rr := httptest.NewRecorder()
	handler.ServeHTTP(rr, req)
	assert.Equal(s.T(), http.StatusBadRequest, rr.Result().StatusCode)
	assert.Contains(s.T(), rr.Body.String(), "max ip addresses reached")
	_ = ssas.CleanDatabase(group)
}

func (s *APITestSuite) TestRegisterDuplicateSystemIP() {
	group := ssas.Group{GroupID: "test-reset-creds-group"}
	s.db.Create(&group)
	system := ssas.System{GID: group.ID, ClientID: "test-reset-creds-client"}
	s.db.Create(&system)

	ip1 := ssas.IP{Address: "2.5.22.81", SystemID: system.ID}
	s.db.Create(&ip1)
	ip2 := ssas.IP{Address: "2.5.22.82", SystemID: system.ID}
	s.db.Create(&ip2)

	systemID := strconv.FormatUint(uint64(system.ID), 10)
	body := `{"address":"2.5.22.81"}`
	req := httptest.NewRequest("POST", "/system/"+systemID+"/ip", strings.NewReader(body))
	rctx := chi.NewRouteContext()
	rctx.URLParams.Add("systemID", systemID)
	req = req.WithContext(context.WithValue(req.Context(), chi.RouteCtxKey, rctx))
	handler := http.HandlerFunc(registerIP)

	rr := httptest.NewRecorder()
	handler.ServeHTTP(rr, req)
	assert.Equal(s.T(), http.StatusConflict, rr.Result().StatusCode)
	assert.Contains(s.T(), rr.Body.String(), "duplicate ip address")
	_ = ssas.CleanDatabase(group)
}

<<<<<<< HEAD
func (s *APITestSuite) TestDeleteIP() {
	group := ssas.Group{GroupID: "test-reset-creds-group"}
	s.db.Create(&group)
	system := ssas.System{GID: group.ID, ClientID: "test-reset-creds-client"}
	s.db.Create(&system)

	ip1 := ssas.IP{Address: "2.5.22.81", SystemID: system.ID}
	s.db.Create(&ip1)
	ip2 := ssas.IP{Address: "2.5.22.82", SystemID: system.ID}
	s.db.Create(&ip2)

	// Fetch IPs associated with system
	systemID := strconv.FormatUint(uint64(system.ID), 10)
	req := httptest.NewRequest("GET", "/system/"+systemID+"/ip", nil)
	rctx := chi.NewRouteContext()

	rctx.URLParams.Add("systemID", systemID)
	req = req.WithContext(context.WithValue(req.Context(), chi.RouteCtxKey, rctx))
	handler := http.HandlerFunc(getSystemIPs)

	rr := httptest.NewRecorder()
	handler.ServeHTTP(rr, req)
	assert.Equal(s.T(), http.StatusOK, rr.Result().StatusCode)
	assert.Equal(s.T(), "application/json", rr.Result().Header.Get("Content-Type"))
	var ips []ssas.IP
	_ = json.Unmarshal(rr.Body.Bytes(), &ips)
	assert.Len(s.T(), ips, 2)

	// Get ID of first IP associated with system
	ipID := strconv.FormatUint(uint64(ips[0].ID), 10)

	// Delete IP
	req = httptest.NewRequest("DELETE", "/system/"+systemID+"/ip/"+ipID, nil)
	rctx.URLParams.Add("id", ipID)
	req = req.WithContext(context.WithValue(req.Context(), chi.RouteCtxKey, rctx))
	handler = deleteSystemIP

	rr = httptest.NewRecorder()
	handler.ServeHTTP(rr, req)

	// Test that the IP was deleted
	assert.Equal(s.T(), http.StatusNoContent, rr.Result().StatusCode)
	assert.Equal(s.T(), strconv.FormatUint(uint64(ips[0].ID), 10), ipID)

	_ = ssas.CleanDatabase(group)
}

func TestAPITestSuite(t *testing.T) {
	suite.Run(t, new(APITestSuite))
=======
func (s *APITestSuite) TestUpdateSystem() {
	group := ssas.Group{GroupID: "test-group-id"}
	err := s.db.Save(&group).Error
	if err != nil {
		s.FailNow("Error creating test data", err.Error())
	}

	//Create system
	req := httptest.NewRequest("POST", "/system", strings.NewReader(`{"client_name": "Test Client", "group_id": "test-group-id", "scope": "bcda-api", "public_key": "-----BEGIN PUBLIC KEY-----\nMIIBIjANBgkqhkiG9w0BAQEFAAOCAQ8AMIIBCgKCAQEArhxobShmNifzW3xznB+L\nI8+hgaePpSGIFCtFz2IXGU6EMLdeufhADaGPLft9xjwdN1ts276iXQiaChKPA2CK\n/CBpuKcnU3LhU8JEi7u/db7J4lJlh6evjdKVKlMuhPcljnIKAiGcWln3zwYrFCeL\ncN0aTOt4xnQpm8OqHawJ18y0WhsWT+hf1DeBDWvdfRuAPlfuVtl3KkrNYn1yqCgQ\nlT6v/WyzptJhSR1jxdR7XLOhDGTZUzlHXh2bM7sav2n1+sLsuCkzTJqWZ8K7k7cI\nXK354CNpCdyRYUAUvr4rORIAUmcIFjaR3J4y/Dh2JIyDToOHg7vjpCtNnNoS+ON2\nHwIDAQAB\n-----END PUBLIC KEY-----", "tracking_id": "T00000"}`))
	handler := http.HandlerFunc(createSystem)
	rr := httptest.NewRecorder()
	handler.ServeHTTP(rr, req)
	var result map[string]interface{}
	_ = json.Unmarshal(rr.Body.Bytes(), &result)
	assert.Equal(s.T(), "Test Client", result["client_name"])
	sysId := result["system_id"].(string)

	//Update Client name
	req = httptest.NewRequest("Patch", V2_SYSTEM_ROUTE+sysId, strings.NewReader(`{"client_name": "Updated Client Name"}`))
	rctx := chi.NewRouteContext()
	rctx.URLParams.Add("id", fmt.Sprint(sysId))
	req = req.WithContext(context.WithValue(req.Context(), chi.RouteCtxKey, rctx))
	handler = http.HandlerFunc(updateSystem)
	rr = httptest.NewRecorder()
	handler.ServeHTTP(rr, req)
	assert.Equal(s.T(), http.StatusNoContent, rr.Result().StatusCode)

	//Verify patch
	sys, err := ssas.GetSystemByID(sysId)
	assert.NoError(s.T(), err)
	assert.Equal(s.T(), "Updated Client Name", sys.ClientName)

	//Update API Scope
	req = httptest.NewRequest("Patch", V2_SYSTEM_ROUTE+sysId, strings.NewReader(`{"api_scope": "updated_scope"}`))
	req = req.WithContext(context.WithValue(req.Context(), chi.RouteCtxKey, rctx))
	handler = http.HandlerFunc(updateSystem)
	rr = httptest.NewRecorder()
	handler.ServeHTTP(rr, req)
	assert.Equal(s.T(), http.StatusNoContent, rr.Result().StatusCode)

	//Verify API Scope patch
	sys, err = ssas.GetSystemByID(sysId)
	assert.NoError(s.T(), err)
	assert.Equal(s.T(), "updated_scope", sys.APIScope)

	//Update Software Id
	req = httptest.NewRequest("Patch", V2_SYSTEM_ROUTE+sysId, strings.NewReader(`{"software_id": "42"}`))
	req = req.WithContext(context.WithValue(req.Context(), chi.RouteCtxKey, rctx))
	handler = http.HandlerFunc(updateSystem)
	rr = httptest.NewRecorder()
	handler.ServeHTTP(rr, req)
	assert.Equal(s.T(), http.StatusNoContent, rr.Result().StatusCode)

	//Verify Software Id patch
	sys, err = ssas.GetSystemByID(sysId)
	assert.NoError(s.T(), err)
	assert.Equal(s.T(), "42", sys.SoftwareID)

	//Update prohibited attributes
	req = httptest.NewRequest("Patch", V2_SYSTEM_ROUTE+sysId, strings.NewReader(`{"client_id": "42"}`))
	req = req.WithContext(context.WithValue(req.Context(), chi.RouteCtxKey, rctx))
	handler = http.HandlerFunc(updateSystem)
	rr = httptest.NewRecorder()
	handler.ServeHTTP(rr, req)
	result = make(map[string]interface{})
	_ = json.Unmarshal(rr.Body.Bytes(), &result)
	assert.Equal(s.T(), http.StatusBadRequest, rr.Result().StatusCode)
	assert.Equal(s.T(), "attribute: client_id is not valid", result["error_description"])

	//Update attributes with empty string
	req = httptest.NewRequest("Patch", V2_SYSTEM_ROUTE+sysId, strings.NewReader(`{"api_scope": ""}`))
	req = req.WithContext(context.WithValue(req.Context(), chi.RouteCtxKey, rctx))
	handler = http.HandlerFunc(updateSystem)
	rr = httptest.NewRecorder()
	handler.ServeHTTP(rr, req)
	result = make(map[string]interface{})
	_ = json.Unmarshal(rr.Body.Bytes(), &result)
	assert.Equal(s.T(), http.StatusBadRequest, rr.Result().StatusCode)
	assert.Equal(s.T(), "attribute: api_scope may not be empty", result["error_description"])

	err = ssas.CleanDatabase(group)
	assert.Nil(s.T(), err)
}
func (s *APITestSuite) TestUpdateSystemWithInvalidBody() {
	req := httptest.NewRequest("Patch", V2_SYSTEM_ROUTE+"0", strings.NewReader(`{"client_name": invalid json`))
	rctx := chi.NewRouteContext()
	rctx.URLParams.Add("id", "0")
	req = req.WithContext(context.WithValue(req.Context(), chi.RouteCtxKey, rctx))
	handler := http.HandlerFunc(updateSystem)
	rr := httptest.NewRecorder()
	handler.ServeHTTP(rr, req)
	assert.Equal(s.T(), http.StatusBadRequest, rr.Result().StatusCode)
	assert.Contains(s.T(), rr.Body.String(), "invalid request body")
}

func (s *APITestSuite) TestUpdateNonExistingSystem() {
	req := httptest.NewRequest("Patch", V2_SYSTEM_ROUTE+"-1", strings.NewReader(`{"client_name":"updated_client"}`))
	rctx := chi.NewRouteContext()
	rctx.URLParams.Add("id", "-1")
	req = req.WithContext(context.WithValue(req.Context(), chi.RouteCtxKey, rctx))
	handler := http.HandlerFunc(updateSystem)
	rr := httptest.NewRecorder()
	handler.ServeHTTP(rr, req)
	assert.Equal(s.T(), http.StatusBadRequest, rr.Result().StatusCode)
	assert.Contains(s.T(), rr.Body.String(), "failed to update system")
>>>>>>> 211a010d
}

func contains(list []string, target string) bool {
	for _, item := range list {
		if item == target {
			return true
		}
	}
	return false
}

//V2 Tests Below
func (s *APITestSuite) TestCreateV2System() {
	group := ssas.Group{GroupID: "test-group-id"}
	err := s.db.Save(&group).Error
	if err != nil {
		s.FailNow("Error creating test data", err.Error())
	}

	req := httptest.NewRequest("POST", "/v2/system", strings.NewReader(`{"client_name": "Test Client", "group_id": "test-group-id", "scope": "bcda-api", "public_key": "-----BEGIN PUBLIC KEY-----\nMIIBIjANBgkqhkiG9w0BAQEFAAOCAQ8AMIIBCgKCAQEArhxobShmNifzW3xznB+L\nI8+hgaePpSGIFCtFz2IXGU6EMLdeufhADaGPLft9xjwdN1ts276iXQiaChKPA2CK\n/CBpuKcnU3LhU8JEi7u/db7J4lJlh6evjdKVKlMuhPcljnIKAiGcWln3zwYrFCeL\ncN0aTOt4xnQpm8OqHawJ18y0WhsWT+hf1DeBDWvdfRuAPlfuVtl3KkrNYn1yqCgQ\nlT6v/WyzptJhSR1jxdR7XLOhDGTZUzlHXh2bM7sav2n1+sLsuCkzTJqWZ8K7k7cI\nXK354CNpCdyRYUAUvr4rORIAUmcIFjaR3J4y/Dh2JIyDToOHg7vjpCtNnNoS+ON2\nHwIDAQAB\n-----END PUBLIC KEY-----", "tracking_id": "T00000"}`))
	handler := http.HandlerFunc(createV2System)
	rr := httptest.NewRecorder()
	handler.ServeHTTP(rr, req)
	assert.Equal(s.T(), http.StatusCreated, rr.Result().StatusCode)
	assert.Equal(s.T(), "application/json", rr.Result().Header.Get("Content-Type"))
	var result map[string]interface{}
	_ = json.Unmarshal(rr.Body.Bytes(), &result)
	assert.NotEmpty(s.T(), result["client_id"])
	assert.NotEmpty(s.T(), result["client_token"])
	assert.Empty(s.T(), result["client_secret"])
	assert.Equal(s.T(), "Test Client", result["client_name"])

	err = ssas.CleanDatabase(group)
	assert.Nil(s.T(), err)
}

func (s *APITestSuite) TestCreateV2SystemWithMissingPublicKey() {
	group := ssas.Group{GroupID: "test-group-id"}
	err := s.db.Save(&group).Error
	if err != nil {
		s.FailNow("Error creating test data", err.Error())
	}

	req := httptest.NewRequest("POST", "/v2/system", strings.NewReader(`{"client_name": "Test Client", "group_id": "test-group-id", "scope": "bcda-api", "tracking_id": "T00000"}`))
	handler := http.HandlerFunc(createV2System)
	rr := httptest.NewRecorder()
	handler.ServeHTTP(rr, req)
	assert.Equal(s.T(), http.StatusBadRequest, rr.Result().StatusCode)
	var result map[string]interface{}
	_ = json.Unmarshal(rr.Body.Bytes(), &result)
	assert.Empty(s.T(), result["client_token"])
	assert.Equal(s.T(), "could not create v2 system; public key is required", result["error_description"])

	err = ssas.CleanDatabase(group)
	assert.Nil(s.T(), err)
}

func (s *APITestSuite) TestCreateV2SystemMultipleIps() {
	randomIPv4 := ssas.RandomIPv4()
	randomIPv6 := ssas.RandomIPv6()
	group := ssas.Group{GroupID: "test-group-id"}
	err := s.db.Save(&group).Error
	if err != nil {
		s.FailNow("Error creating test data", err.Error())
	}

	reqBody := fmt.Sprintf(`{"client_name": "Test Client", "group_id": "test-group-id", "scope": "bcda-api", "ips": ["%s", "%s"],"public_key": "-----BEGIN PUBLIC KEY-----\nMIIBIjANBgkqhkiG9w0BAQEFAAOCAQ8AMIIBCgKCAQEArhxobShmNifzW3xznB+L\nI8+hgaePpSGIFCtFz2IXGU6EMLdeufhADaGPLft9xjwdN1ts276iXQiaChKPA2CK\n/CBpuKcnU3LhU8JEi7u/db7J4lJlh6evjdKVKlMuhPcljnIKAiGcWln3zwYrFCeL\ncN0aTOt4xnQpm8OqHawJ18y0WhsWT+hf1DeBDWvdfRuAPlfuVtl3KkrNYn1yqCgQ\nlT6v/WyzptJhSR1jxdR7XLOhDGTZUzlHXh2bM7sav2n1+sLsuCkzTJqWZ8K7k7cI\nXK354CNpCdyRYUAUvr4rORIAUmcIFjaR3J4y/Dh2JIyDToOHg7vjpCtNnNoS+ON2\nHwIDAQAB\n-----END PUBLIC KEY-----","tracking_id": "T00000"}`, randomIPv4, randomIPv6)
	req := httptest.NewRequest("POST", "/v2/system", strings.NewReader(reqBody))
	handler := http.HandlerFunc(createV2System)
	rr := httptest.NewRecorder()
	handler.ServeHTTP(rr, req)
	assert.Equal(s.T(), http.StatusCreated, rr.Result().StatusCode)
	assert.Equal(s.T(), "application/json", rr.Result().Header.Get("Content-Type"))

	creds := ssas.Credentials{}
	err = json.NewDecoder(bytes.NewReader(rr.Body.Bytes())).Decode(&creds)
	assert.Nil(s.T(), err)
	assert.NotEmpty(s.T(), creds)
	assert.NotEqual(s.T(), "", creds.ClientID)
	assert.Equal(s.T(), "Test Client", creds.ClientName)

	system, err := ssas.GetSystemByClientID(creds.ClientID)
	assert.Nil(s.T(), err)
	ips, err := system.GetIPs()
	assert.Nil(s.T(), err)
	assert.True(s.T(), contains(ips, randomIPv4))
	assert.True(s.T(), contains(ips, randomIPv6))

	err = ssas.CleanDatabase(group)
	assert.Nil(s.T(), err)
}

func (s *APITestSuite) TestCreateV2SystemBadIp() {
	group := ssas.Group{GroupID: "test-group-id"}
	err := s.db.Save(&group).Error
	if err != nil {
		s.FailNow("Error creating test data", err.Error())
	}

	req := httptest.NewRequest("POST", "/v2/system", strings.NewReader(`{"client_name": "Test Client", "group_id": "test-group-id", "scope": "bcda-api", ips: ["304.0.2.1/32"],"tracking_id": "T00000"}`))
	handler := http.HandlerFunc(createV2System)
	rr := httptest.NewRecorder()
	handler.ServeHTTP(rr, req)
	assert.Equal(s.T(), http.StatusBadRequest, rr.Result().StatusCode)

	err = ssas.CleanDatabase(group)
	assert.Nil(s.T(), err)
}

func (s *APITestSuite) TestCreateV2SystemEmptyKey() {
	group := ssas.Group{GroupID: "test-group-id"}
	err := s.db.Save(&group).Error
	if err != nil {
		s.FailNow("Error creating test data", err.Error())
	}

	req := httptest.NewRequest("POST", "/v2/system", strings.NewReader(`{"client_name": "Test Client", "group_id": "test-group-id", "scope": "bcda-api", "public_key": "", "tracking_id": "T00000"}`))
	handler := http.HandlerFunc(createV2System)
	rr := httptest.NewRecorder()
	handler.ServeHTTP(rr, req)
	assert.Equal(s.T(), http.StatusBadRequest, rr.Result().StatusCode)
	var result map[string]interface{}
	_ = json.Unmarshal(rr.Body.Bytes(), &result)
	assert.Empty(s.T(), result["client_token"])
	assert.Equal(s.T(), "could not create v2 system; public key is required", result["error_description"])

	err = ssas.CleanDatabase(group)
	assert.Nil(s.T(), err)
}

func (s *APITestSuite) TestCreateV2SystemInvalidRequest() {
	req := httptest.NewRequest("POST", "/v2/system", strings.NewReader("{ badJSON }"))
	handler := http.HandlerFunc(createV2System)
	rr := httptest.NewRecorder()
	handler.ServeHTTP(rr, req)
	assert.Equal(s.T(), http.StatusBadRequest, rr.Result().StatusCode)
}

func (s *APITestSuite) TestCreateV2SystemMissingRequiredParam() {
	req := httptest.NewRequest("POST", "/v2/system", strings.NewReader(`{"group_id": "T00001", "client_name": "Test Client 1", "scope": "bcda-api"}`))
	handler := http.HandlerFunc(createV2System)
	rr := httptest.NewRecorder()
	handler.ServeHTTP(rr, req)
	assert.Equal(s.T(), http.StatusBadRequest, rr.Result().StatusCode)
}<|MERGE_RESOLUTION|>--- conflicted
+++ resolved
@@ -757,7 +757,6 @@
 	_ = ssas.CleanDatabase(group)
 }
 
-<<<<<<< HEAD
 func (s *APITestSuite) TestDeleteIP() {
 	group := ssas.Group{GroupID: "test-reset-creds-group"}
 	s.db.Create(&group)
@@ -805,9 +804,6 @@
 	_ = ssas.CleanDatabase(group)
 }
 
-func TestAPITestSuite(t *testing.T) {
-	suite.Run(t, new(APITestSuite))
-=======
 func (s *APITestSuite) TestUpdateSystem() {
 	group := ssas.Group{GroupID: "test-group-id"}
 	err := s.db.Save(&group).Error
@@ -913,7 +909,6 @@
 	handler.ServeHTTP(rr, req)
 	assert.Equal(s.T(), http.StatusBadRequest, rr.Result().StatusCode)
 	assert.Contains(s.T(), rr.Body.String(), "failed to update system")
->>>>>>> 211a010d
 }
 
 func contains(list []string, target string) bool {
