package service

import (
	"context"
	"fmt"
	"net/http"
	"regexp"
	"strings"
	"time"

	"github.com/go-chi/chi/v5/middleware"
	"github.com/sirupsen/logrus"

	"github.com/CMSgov/bcda-ssas-app/ssas"
)

//https://github.com/go-chi/chi/blob/master/_examples/logging/main.go

func NewAPILogger() func(next http.Handler) http.Handler {
	return middleware.RequestLogger(&APILogger{ssas.Logger})
}

type APILogger struct {
	Logger logrus.FieldLogger
}

func (l *APILogger) NewLogEntry(r *http.Request) middleware.LogEntry {
	entry := &ssas.APILoggerEntry{Logger: l.Logger}
	logFields := logrus.Fields{}

	logFields["ts"] = time.Now() // .UTC().Format(time.RFC1123)

	if reqID := middleware.GetReqID(r.Context()); reqID != "" {
		logFields["request_id"] = reqID
	}

	scheme := "http"
	logFields["http_scheme"] = scheme
	logFields["http_proto"] = r.Proto
	logFields["http_method"] = r.Method

	logFields["remote_addr"] = r.RemoteAddr
	logFields["user_agent"] = r.UserAgent()

	logFields["uri"] = fmt.Sprintf("%s://%s%s", scheme, r.Host, Redact(r.RequestURI))

	if rd, ok := r.Context().Value("rd").(ssas.AuthRegData); ok {
		logFields["group_id"] = rd.GroupID
		logFields["okta_id"] = rd.OktaID
	}

	if tid, ok := r.Context().Value(CtxTransactionKey).(string); ok {
		logFields["transaction_id"] = tid
	}

	entry.Logger = entry.Logger.WithFields(logFields)

	entry.Logger.Infoln("request started")

	return entry
}

func Redact(uri string) string {
	re := regexp.MustCompile(`Bearer%20([^&]+)(?:&|$)`)
	submatches := re.FindAllStringSubmatch(uri, -1)
	for _, match := range submatches {
		uri = strings.Replace(uri, match[1], "<redacted>", 1)
	}
	return uri
}

// NewCtxLogger adds new key value pair of {CtxLoggerKey: logrus.FieldLogger} to the requests context
func NewCtxLogger(next http.Handler) http.Handler {
	return http.HandlerFunc(func(w http.ResponseWriter, r *http.Request) {
		logFields := logrus.Fields{}
		logFields["request_id"] = middleware.GetReqID(r.Context())
		if rd, ok := r.Context().Value("rd").(ssas.AuthRegData); ok {
			logFields["okta_id"] = rd.OktaID
		}
<<<<<<< HEAD
		if tid, ok := r.Context().Value(CtxTransactionKey).(string); ok {
			logFields["transaction_id"] = tid
		}
		newLogEntry := &log.APILoggerEntry{Logger: log.Logger.WithFields(logFields)}
		r = r.WithContext(context.WithValue(r.Context(), log.CtxLoggerKey, newLogEntry))
=======
		newLogEntry := &ssas.APILoggerEntry{Logger: ssas.Logger.WithFields(logFields)}
		r = r.WithContext(context.WithValue(r.Context(), ssas.CtxLoggerKey, newLogEntry))
>>>>>>> c92f3518
		next.ServeHTTP(w, r)
	})
}

// type to create context.Context key
type CtxTransactionKeyType string

// context.Context key to get the transaction ID from the request context
const CtxTransactionKey CtxTransactionKeyType = "ctxTransaction"<|MERGE_RESOLUTION|>--- conflicted
+++ resolved
@@ -77,16 +77,11 @@
 		if rd, ok := r.Context().Value("rd").(ssas.AuthRegData); ok {
 			logFields["okta_id"] = rd.OktaID
 		}
-<<<<<<< HEAD
 		if tid, ok := r.Context().Value(CtxTransactionKey).(string); ok {
 			logFields["transaction_id"] = tid
 		}
-		newLogEntry := &log.APILoggerEntry{Logger: log.Logger.WithFields(logFields)}
-		r = r.WithContext(context.WithValue(r.Context(), log.CtxLoggerKey, newLogEntry))
-=======
 		newLogEntry := &ssas.APILoggerEntry{Logger: ssas.Logger.WithFields(logFields)}
 		r = r.WithContext(context.WithValue(r.Context(), ssas.CtxLoggerKey, newLogEntry))
->>>>>>> c92f3518
 		next.ServeHTTP(w, r)
 	})
 }
