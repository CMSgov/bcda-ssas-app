package service

import (
	"context"
	"fmt"
	"net/http"
	"regexp"
	"strings"
	"time"

	"github.com/go-chi/chi/v5/middleware"
	"github.com/sirupsen/logrus"

	"github.com/CMSgov/bcda-ssas-app/ssas"
)

//https://github.com/go-chi/chi/blob/master/_examples/logging/main.go

func NewAPILogger() func(next http.Handler) http.Handler {
	return middleware.RequestLogger(&APILogger{ssas.Logger})
}

type APILogger struct {
	Logger logrus.FieldLogger
}

func (l *APILogger) NewLogEntry(r *http.Request) middleware.LogEntry {
	entry := &ssas.APILoggerEntry{Logger: l.Logger}
	logFields := logrus.Fields{}

	logFields["ts"] = time.Now() // .UTC().Format(time.RFC1123)

	if reqID := middleware.GetReqID(r.Context()); reqID != "" {
		logFields["request_id"] = reqID
	}

	scheme := "http"
	logFields["http_scheme"] = scheme
	logFields["http_proto"] = r.Proto
	logFields["http_method"] = r.Method

	logFields["remote_addr"] = r.RemoteAddr
	logFields["user_agent"] = r.UserAgent()

	logFields["uri"] = fmt.Sprintf("%s://%s%s", scheme, r.Host, Redact(r.RequestURI))

	if rd, ok := r.Context().Value("rd").(ssas.AuthRegData); ok {
		logFields["group_id"] = rd.GroupID
		logFields["okta_id"] = rd.OktaID
	}

	if tid, ok := r.Context().Value(CtxTransactionKey).(string); ok {
		logFields["transaction_id"] = tid
	}

	entry.Logger = entry.Logger.WithFields(logFields)

	entry.Logger.Infoln("request started")

	return entry
}

func Redact(uri string) string {
	re := regexp.MustCompile(`Bearer%20([^&]+)(?:&|$)`)
	submatches := re.FindAllStringSubmatch(uri, -1)
	for _, match := range submatches {
		uri = strings.Replace(uri, match[1], "<redacted>", 1)
	}
	return uri
}

// NewCtxLogger adds new key value pair of {CtxLoggerKey: logrus.FieldLogger} to the requests context
func NewCtxLogger(next http.Handler) http.Handler {
	return http.HandlerFunc(func(w http.ResponseWriter, r *http.Request) {
		logFields := logrus.Fields{}
		logFields["request_id"] = middleware.GetReqID(r.Context())
		if rd, ok := r.Context().Value("rd").(ssas.AuthRegData); ok {
			logFields["okta_id"] = rd.OktaID
		}
<<<<<<< HEAD
=======
		if tid, ok := r.Context().Value(CtxTransactionKey).(string); ok {
			logFields["transaction_id"] = tid
		}
>>>>>>> 7b619554
		newLogEntry := &ssas.APILoggerEntry{Logger: ssas.Logger.WithFields(logFields)}
		r = r.WithContext(context.WithValue(r.Context(), ssas.CtxLoggerKey, newLogEntry))
		next.ServeHTTP(w, r)
	})
<<<<<<< HEAD
}
=======
}

// type to create context.Context key
type CtxTransactionKeyType string

// context.Context key to get the transaction ID from the request context
const CtxTransactionKey CtxTransactionKeyType = "ctxTransaction"

const TransactionIDHeader = "TRANSACTIONID"
>>>>>>> 7b619554
<|MERGE_RESOLUTION|>--- conflicted
+++ resolved
@@ -77,19 +77,13 @@
 		if rd, ok := r.Context().Value("rd").(ssas.AuthRegData); ok {
 			logFields["okta_id"] = rd.OktaID
 		}
-<<<<<<< HEAD
-=======
 		if tid, ok := r.Context().Value(CtxTransactionKey).(string); ok {
 			logFields["transaction_id"] = tid
 		}
->>>>>>> 7b619554
 		newLogEntry := &ssas.APILoggerEntry{Logger: ssas.Logger.WithFields(logFields)}
 		r = r.WithContext(context.WithValue(r.Context(), ssas.CtxLoggerKey, newLogEntry))
 		next.ServeHTTP(w, r)
 	})
-<<<<<<< HEAD
-}
-=======
 }
 
 // type to create context.Context key
@@ -98,5 +92,4 @@
 // context.Context key to get the transaction ID from the request context
 const CtxTransactionKey CtxTransactionKeyType = "ctxTransaction"
 
-const TransactionIDHeader = "TRANSACTIONID"
->>>>>>> 7b619554
+const TransactionIDHeader = "TRANSACTIONID"