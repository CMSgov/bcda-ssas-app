--- conflicted
+++ resolved
@@ -20,11 +20,8 @@
 
  swagger:meta
 */
-<<<<<<< HEAD
-//nolint: lll
-=======
+
 //nolint: lll // Ignore long line linting
->>>>>>> c3c780f1
 
 package main
 
