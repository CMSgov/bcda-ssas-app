--- conflicted
+++ resolved
@@ -91,12 +91,6 @@
 	NewNewRelicApp()
 	cfg.LoadEnvConfigs()
 	handleFlags(config)
-<<<<<<< HEAD
-
-=======
-	ssas.GetSystemsEnvVars()
-	NewNewRelicApp()
->>>>>>> 07d7aec2
 }
 
 func parseFlags() Flags {
