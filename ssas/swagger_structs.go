--- conflicted
+++ resolved
@@ -312,13 +312,12 @@
 	ClientTokens []ClientTokenOutput `json:"client_tokens"`
 }
 
-<<<<<<< HEAD
+type ClientTokenResponse struct {
+	ClientTokenOutput
+	Token string
+}
+
 type PublicKeyInput struct {
 	PublicKey string `json:"public_key"`
 	Signature string `json:"signature"`
-=======
-type ClientTokenResponse struct {
-	ClientTokenOutput
-	Token string
->>>>>>> 4451964e
 }