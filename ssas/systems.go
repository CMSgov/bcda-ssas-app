package ssas

import (
	"context"
	"crypto"
	"crypto/rand"
	"crypto/rsa"
	"crypto/sha256"
	"encoding/base64"
	"errors"
	"fmt"
	"go/build"
	"io"
	"net"
	"os"
	"strconv"
	"strings"
	"time"

	"github.com/CMSgov/bcda-ssas-app/log"
	"github.com/CMSgov/bcda-ssas-app/ssas/cfg"
	"github.com/joho/godotenv"
	"github.com/pborman/uuid"
	"github.com/sirupsen/logrus"
	"gorm.io/gorm"
)

var DefaultScope string
var MaxIPs int
var CredentialExpiration time.Duration
var MacaroonExpiration time.Duration

func init() {
	getEnvVars()
}

func getEnvVars() {
	env := os.Getenv("DEPLOYMENT_TARGET")
	gopath := os.Getenv("GOPATH")

	if gopath == "" {
		gopath = build.Default.GOPATH
		//when GOROOT==gopath, it'll still be empty. Thus, we specify what's in our Dockerfile.
		if gopath == "" {
			gopath = "/go"
		}

	}

	envPath := fmt.Sprintf(gopath+"/src/github.com/CMSgov/bcda-ssas-app/ssas/cfg/configs/%s.env", env)
	err := godotenv.Load(envPath)

	if err != nil {
		ServiceHalted(Event{Help: fmt.Sprintf("Unable to load environment variables in env %s; message: %s", env, err.Error())})
		panic("Unable to start application without loading environment variables.")
	}
	DefaultScope = os.Getenv("SSAS_DEFAULT_SYSTEM_SCOPE")
	if DefaultScope == "" {
<<<<<<< HEAD
		if os.Getenv("DEBUG") == "true" {
			DefaultScope = "bcda-api"
			return
		}
		log.GetCtxLogger(context.Background()).Info(logrus.Fields{"Event": "ServiceHalted", "Help": "SSAS_DEFAULT_SYSTEM_SCOPE environment value must be set"})
		panic("SSAS_DEFAULT_SYSTEM_SCOPE environment value must be set")
=======
		panic("Unable to source default system scope; check env files")
>>>>>>> c3c780f1
	}

	expirationDays := cfg.GetEnvInt("SSAS_CRED_EXPIRATION_DAYS", 90)
	CredentialExpiration = time.Duration(expirationDays*24) * time.Hour
	MaxIPs = cfg.GetEnvInt("SSAS_MAX_SYSTEM_IPS", 8)
	macaroonExpirationDays := cfg.GetEnvInt("SSAS_MACAROON_EXPIRATION_DAYS", 365)
	MacaroonExpiration = time.Duration(macaroonExpirationDays*24) * time.Hour
}

type System struct {
	gorm.Model
	GID            uint            `json:"g_id"`
	GroupID        string          `json:"group_id"`
	ClientID       string          `json:"client_id"`
	SoftwareID     string          `json:"software_id"`
	ClientName     string          `json:"client_name"`
	APIScope       string          `json:"api_scope"`
	EncryptionKeys []EncryptionKey `json:"encryption_keys,omitempty"`
	Secrets        []Secret        `json:"secrets,omitempty"`
	LastTokenAt    time.Time       `json:"last_token_at"`
	XData          string          `json:"xdata"`
}

type EncryptionKey struct {
	gorm.Model
	Body     string `json:"body"`
	System   System `gorm:"foreignkey:SystemID;association_foreignkey:ID"`
	SystemID uint   `json:"system_id"`
	UUID     string `json:"uuid,omitempty"`
}

type Secret struct {
	gorm.Model
	Hash     string `json:"hash"`
	System   System `gorm:"foreignkey:SystemID;association_foreignkey:ID"`
	SystemID uint   `json:"system_id"`
}

type ClientToken struct {
	gorm.Model
	Label     string    `json:"label"`
	Uuid      string    `json:"uuid"`
	System    System    `gorm:"foreignkey:SystemID;association_foreignkey:ID"`
	SystemID  uint      `json:"system_id"`
	ExpiresAt time.Time `json:"expires_at"`
}

/*
SaveClientToken should be provided with a token label and token uuid, which will
be saved to the client tokens table and associated with the current system.
*/
func (system *System) SaveClientToken(ctx context.Context, label string, groupXData string, expiration time.Time) (*ClientToken, string, error) {
	rk, err := NewRootKey(ctx, system.ID, expiration)
	if err != nil {
		return nil, "", fmt.Errorf("could not create a root key for macaroon generation for clientID %s: %s", system.ClientID, err.Error())
	}

	caveats := make([]Caveats, 4)
	caveats[0] = map[string]string{"expiration": rk.ExpiresAt.Format(time.RFC3339)}
	caveats[1] = map[string]string{"system_id": strconv.FormatUint(uint64(system.ID), 10)}
	caveats[2] = map[string]string{"group_data": base64.StdEncoding.EncodeToString([]byte(groupXData))}
	if system.XData != "" {
		caveats[3] = map[string]string{"system_data": base64.StdEncoding.EncodeToString([]byte(system.XData))}
	}

	token, _ := rk.Generate(caveats, cfg.FromEnv("SSAS_MACAROON_LOCATION", "localhost"))
	ct := ClientToken{
		Label:     label,
		Uuid:      rk.UUID,
		SystemID:  system.ID,
		ExpiresAt: rk.ExpiresAt,
	}

	if err := Connection.WithContext(ctx).Create(&ct).Error; err != nil {
		return nil, "", fmt.Errorf("could not save client token for clientID %s: %s", system.ClientID, err.Error())
	}
	log.GetCtxLogger(ctx).Info(logrus.Fields{"Op": "SaveClientToken", "TrackingID": uuid.NewRandom().String(), "ClientID": system.ClientID, "Event": "ClientTokenCreated"})
	return &ct, token, nil
}

func (system *System) GetClientTokens(ctx context.Context, trackingID string) ([]ClientToken, error) {
	event := logrus.Fields{"Op": "GetClientToken", "TrackingID": trackingID, "Help": "calling from systems.GetClientTokens()"}
	logger := log.GetCtxLogger(ctx).WithFields(event)
	logger.Info(logrus.Fields{"Event": "OperationStarted"})

	var tokens []ClientToken
	Connection.WithContext(ctx).Find(&tokens, "system_id=? AND deleted_at IS NULL", system.ID)
	return tokens, nil
}

func (system *System) DeleteClientToken(ctx context.Context, tokenID string) error {
	tx := Connection.WithContext(ctx).Begin()
	defer func() {
		if r := recover(); r != nil {
			tx.Rollback()
		}
	}()

	var rk RootKey
	tx.Where("uuid = ? AND system_id = ?", tokenID, system.ID).Find(&rk)
	tx.Where("uuid = ?", rk.UUID).Delete(&ClientToken{})
	tx.Delete(&rk)
	err := tx.Commit().Error
	if err != nil {
		tx.Rollback()
	}
	return err
}

// IsExpired tests whether this secret has expired
func (secret *Secret) IsExpired() bool {
	return secret.UpdatedAt.Add(CredentialExpiration).Before(time.Now())
}

type IP struct {
	gorm.Model
	Address  string
	SystemID uint
}

type AuthRegData struct {
	GroupID         string
	AllowedGroupIDs []string
	OktaID          string
}

/*
SaveSecret should be provided with a secret hashed with ssas.NewHash(), which will
be saved to the secrets table and associated with the current system.
*/
func (system *System) SaveSecret(ctx context.Context, hashedSecret string) error {
	secret := Secret{
		Hash:     hashedSecret,
		SystemID: system.ID,
	}

	if err := system.deactivateSecrets(ctx); err != nil {
		return err
	}

	if err := Connection.WithContext(ctx).Create(&secret).Error; err != nil {
		return fmt.Errorf("could not save secret for clientID %s: %s", system.ClientID, err.Error())
	}
	log.GetCtxLogger(ctx).Info(logrus.Fields{"Op": "SaveSecret", "TrackingID": uuid.NewRandom().String(), "ClientID": system.ClientID, "Event": "SecretCreated"})

	return nil
}

/*
GetSecret will retrieve the hashed secret associated with the current system.
*/
func (system *System) GetSecret(ctx context.Context) (Secret, error) {
	secret := Secret{}
	err := Connection.WithContext(ctx).Where("system_id = ?", system.ID).First(&secret).Error
	if err != nil {
		return secret, fmt.Errorf("unable to get hashed secret for clientID %s: %s", system.ClientID, err.Error())
	}

	if strings.TrimSpace(secret.Hash) == "" {
		return secret, fmt.Errorf("stored hash of secret for clientID %s is blank", system.ClientID)
	}

	return secret, nil
}

// SaveTokenTime puts the current time in systems.last_token_at
func (system *System) SaveTokenTime(ctx context.Context) {
	event := logrus.Fields{"Op": "UpdateLastTokenAt", "TrackingID": system.GroupID, "ClientID": system.ClientID}
	logger := log.GetCtxLogger(ctx).WithFields(event)
	logger.Info(logrus.Fields{"Event": "OperationCalled"})

	err := Connection.WithContext(ctx).Model(&system).UpdateColumn("last_token_at", time.Now()).Error
	if err != nil {
		logger.WithField("Event", "OperationFailed").Error(err.Error())
	}

	logger.Info(logrus.Fields{"Event": "OperationSucceeded"})
}

/*
RevokeSecret revokes a system's secret
*/
func (system *System) RevokeSecret(ctx context.Context, trackingID string) error {
	event := logrus.Fields{"Op": "RevokeCredentials", "TrackingID": trackingID, "ClientID": system.ClientID}
	logger := log.GetCtxLogger(ctx).WithFields(event)
	logger.Info(logrus.Fields{"Event": "OperationStarted"})
	errLog := logger.WithField("Event", "OperationFailed")

	xdata, err := XDataFor(ctx, *system)
	if err != nil {
		errLog.Errorf("could not get group XData for clientID %s: %s", system.ClientID, err.Error())
		return fmt.Errorf("unable to find group for clientID %s: %s", system.ClientID, err.Error())
	}

	err = system.deactivateSecrets(ctx)
	if err != nil {
		errLog.Errorf("unable to revoke credentials for clientID " + system.ClientID)
		return fmt.Errorf("unable to revoke credentials for clientID %s: %s", system.ClientID, err.Error())
	}

	logger.WithField("Event", "OperationSucceeded").Info(fmt.Sprintf("secret revoked in group %s with XData: %s", system.GroupID, xdata))
	return nil
}

/*
DeactivateSecrets soft deletes secrets associated with the system.
*/
func (system *System) deactivateSecrets(ctx context.Context) error {
	err := Connection.WithContext(ctx).Where("system_id = ?", system.ID).Delete(&Secret{}).Error
	if err != nil {
		return fmt.Errorf("unable to soft delete previous secrets for clientID %s: %s", system.ClientID, err.Error())
	}
	return nil
}

/*
GetEncryptionKey retrieves the key associated with the current system.
*/
func (system *System) GetEncryptionKey(ctx context.Context, trackingID string) (EncryptionKey, error) {
	event := logrus.Fields{"Op": "GetEncryptionKey", "TrackingID": trackingID, "ClientID": system.ClientID}
	logger := log.GetCtxLogger(ctx).WithFields(event)
	logger.Info(logrus.Fields{"Event": "OperationStarted"})

	var encryptionKey EncryptionKey
	err := Connection.WithContext(ctx).First(&encryptionKey, "system_id = ?", system.ID).Error
	if err != nil {
		logger.Error(logrus.Fields{"Event": "OperationFailed"})
		return encryptionKey, fmt.Errorf("cannot find key for clientID %s: %s", system.ClientID, err.Error())
	}

	logger.Info(logrus.Fields{"Event": "OperationSucceeded"})
	return encryptionKey, nil
}

/*
FindEncryptionKey retrieves the key by id associated with the current system.
*/
func (system *System) FindEncryptionKey(ctx context.Context, trackingID string, keyId string) (EncryptionKey, error) {
	event := logrus.Fields{"Op": "FindEncryptionKey", "TrackingID": trackingID, "ClientID": system.ClientID}
	logger := log.GetCtxLogger(ctx).WithFields(event)
	logger.Info(logrus.Fields{"Event": "OperationStarted"})

	var encryptionKey EncryptionKey
	err := Connection.WithContext(ctx).First(&encryptionKey, "system_id = ? AND uuid=?", system.ID, keyId).Error
	if err != nil {
		logger.WithField("Event", "OperationFailed").Error()
		return encryptionKey, fmt.Errorf("cannot find key for systemId %d: and keyId: %s error: %s", system.ID, keyId, err.Error())
	}

	logger.Info(logrus.Fields{"Event": "OperationSucceeded"})
	return encryptionKey, nil
}

/*
GetEncryptionKeys retrieves the keys associated with the current system.
*/
func (system *System) GetEncryptionKeys(ctx context.Context, trackingID string) ([]EncryptionKey, error) {
	event := logrus.Fields{"Op": "GetEncryptionKey", "TrackingID": trackingID, "ClientID": system.ClientID}
	logger := log.GetCtxLogger(ctx).WithFields(event)
	logger.Info(logrus.Fields{"Event": "OperationStarted"})

	var encryptionKeys []EncryptionKey
	err := Connection.WithContext(ctx).Where("system_id = ?", system.ID).Find(&encryptionKeys).Error
	if err != nil {
		logger.Error(logrus.Fields{"Event": "OperationFailed"})
		return encryptionKeys, fmt.Errorf("cannot find key for clientID %s: %s", system.ClientID, err.Error())
	}

	logger.Info(logrus.Fields{"Event": "OperationSucceeded"})
	return encryptionKeys, nil
}

/*
DeleteEncryptionKey deletes the key associated with the current system.
*/
func (system *System) DeleteEncryptionKey(ctx context.Context, trackingID string, keyID string) error {
	event := logrus.Fields{"Op": "DeleteEncryptionKey", "TrackingID": trackingID, "ClientID": system.ClientID}
	logger := log.GetCtxLogger(ctx).WithFields(event)
	logger.Info(logrus.Fields{"Event": "OperationStarted"})

	if keyID == "" {
		logger.Error(logrus.Fields{"Event": "OperationFailed"})
		return fmt.Errorf("requires keyID to delete key for clientID %s", system.ClientID)
	}

	var encryptionKey EncryptionKey
	err := Connection.WithContext(ctx).Where("system_id = ? AND uuid = ?", system.ID, keyID).Delete(&encryptionKey).Error
	if err != nil {
		logger.Error(logrus.Fields{"Event": "OperationFailed"})
		return fmt.Errorf("cannot find key to delete for clientID %s: %s", system.ClientID, err.Error())
	}

	logger.Info(logrus.Fields{"Event": "OperationSucceeded"})
	return nil
}

/*
SavePublicKey should be provided with a public key in PEM format, which will be saved
to the encryption_keys table and associated with the current system.
*/
func (system *System) SavePublicKey(publicKey io.Reader, signature string) (*EncryptionKey, error) {
	return system.SavePublicKeyDB(publicKey, signature, true, Connection)
}

func (system *System) SavePublicKeyDB(publicKey io.Reader, signature string, onlyOne bool, db *gorm.DB) (*EncryptionKey, error) {
	k, err := io.ReadAll(publicKey)
	if err != nil {
		return nil, fmt.Errorf("cannot read public key for clientID %s: %s", system.ClientID, err.Error())
	}

	key, err := ReadPublicKey(string(k))
	if err != nil {
		return nil, fmt.Errorf("invalid public key for clientID %s: %s", system.ClientID, err.Error())
	}
	if key == nil {
		return nil, fmt.Errorf("invalid public key for clientID %s", system.ClientID)
	}

	if signature != "" {
		if err := VerifySignature(key, signature); err != nil {
			return nil, fmt.Errorf("invalid signature for clientID %s", system.ClientID)
		}
	}

	encryptionKey := EncryptionKey{
		UUID:     uuid.NewRandom().String(),
		Body:     string(k),
		SystemID: system.ID,
	}

	if onlyOne {
		// Only one key should be valid per system.  Soft delete the currently active key, if any.
		err = db.Where("system_id = ?", system.ID).Delete(&EncryptionKey{}).Error
		if err != nil {
			return nil, fmt.Errorf("unable to soft delete previous encryption keys for clientID %s: %s", system.ClientID, err.Error())
		}
	}

	err = db.Create(&encryptionKey).Error
	if err != nil {
		return nil, fmt.Errorf("could not save public key for clientID %s: %s", system.ClientID, err.Error())
	}

	return &encryptionKey, nil
}

func (system *System) AddAdditionalPublicKey(publicKey io.Reader, signature string) (*EncryptionKey, error) {
	return system.SavePublicKeyDB(publicKey, signature, false, Connection)
}

type Credentials struct {
	ClientID     string    `json:"client_id,omitempty"`
	ClientSecret string    `json:"client_secret,omitempty"`
	ClientToken  string    `json:"client_token,omitempty"`
	SystemID     string    `json:"system_id"`
	ClientName   string    `json:"client_name"`
	IPs          []string  `json:"ips,omitempty"`
	ExpiresAt    time.Time `json:"expires_at"`
	XData        string    `json:"xdata,omitempty"`
	PublicKeyID  string    `json:"public_key_id"`
}

/*
RegisterSystem will save a new system and public key after verifying provided details for validity.  It returns
a ssas.Credentials struct including the generated clientID and secret.
*/
func RegisterSystem(ctx context.Context, clientName string, groupID string, scope string, publicKeyPEM string, ips []string, trackingID string) (Credentials, error) {
	systemInput := SystemInput{
		ClientName: clientName,
		GroupID:    groupID,
		Scope:      scope,
		PublicKey:  publicKeyPEM,
		IPs:        ips,
		XData:      "",
		TrackingID: trackingID,
	}
	return registerSystem(ctx, systemInput, false)
}

func RegisterV2System(ctx context.Context, input SystemInput) (Credentials, error) {
	return registerSystem(ctx, input, true)
}

func registerSystem(ctx context.Context, input SystemInput, isV2 bool) (Credentials, error) {
	// The public key and hashed secret are stored separately in the encryption_keys and secrets tables, requiring
	// multiple INSERT statements.  To ensure we do not get into an invalid state, wrap the two INSERT statements in a transaction.
	tx := Connection.WithContext(ctx).Begin()
	defer func() {
		if r := recover(); r != nil {
			tx.Rollback()
		}
	}()

	creds := Credentials{}
	clientID := uuid.NewRandom().String()

	event := logrus.Fields{"Op": "RegisterClient", "TrackingID": input.TrackingID, "ClientID": clientID}
	logger := log.GetCtxLogger(ctx).WithFields(event)
	logger.Info(logrus.Fields{"Event": "OperationStarted"})
	errLog := logger.WithField("Event", "OperationFailed")

	if input.ClientName == "" {
		errMsg := "clientName is required"
		errLog.Error(errMsg)
		return creds, errors.New(errMsg)
	}

	if isV2 && input.PublicKey == "" {
		errMsg := "public key is required"
		errLog.Error(errMsg)
		return creds, errors.New(errMsg)
	}

	scope := input.Scope
	if scope == "" {
		scope = DefaultScope
	} else if input.Scope != DefaultScope {
		errMsg := "scope must be: " + DefaultScope
		errLog.Error(errMsg)
		return creds, errors.New(errMsg)
	}

	group, err := GetGroupByGroupID(ctx, input.GroupID)
	if err != nil {
		errMsg := "unable to find group with id " + input.GroupID
		errLog.Error(errMsg)
		return creds, errors.New("no group found")
	}

	system := System{
		GID:        group.ID,
		GroupID:    input.GroupID,
		ClientID:   clientID,
		ClientName: input.ClientName,
		APIScope:   scope,
		XData:      input.XData,
	}

	err = tx.Create(&system).Error
	if err != nil {
		errMsg := fmt.Sprintf("could not save system for clientID %s, groupID %s: %s", clientID, input.GroupID, err.Error())
		errLog.Error(errMsg)
		// Returned errors are passed to API callers, and should include enough information to correct invalid submissions
		// without revealing implementation details.  CLI callers will be able to review logs for more information.
		return creds, errors.New("internal system error")
	}

	for _, address := range input.IPs {
		if !ValidAddress(address) {
			errMsg := fmt.Sprintf("invalid IP %s", address)
			errLog.Error(errMsg)
			tx.Rollback()
			return creds, errors.New("error in ip address(es)")
		}

		ip := IP{
			Address:  address,
			SystemID: system.ID,
		}

		err = tx.Create(&ip).Error
		if err != nil {
			errMsg := fmt.Sprintf("could not save IP %s; %s", address, err.Error())
			errLog.Error(errMsg)
			tx.Rollback()
			return creds, errors.New("error in ip address(es)")
		}
	}

	if input.PublicKey != "" {
		key, err := system.SavePublicKeyDB(strings.NewReader(input.PublicKey), input.Signature, !isV2, tx)
		if err != nil {
			errMsg := "error in saving public key: " + err.Error()
			errLog.Error(errMsg)
			tx.Rollback()
			return creds, errors.New("error in public key")
		}
		creds.PublicKeyID = key.UUID
	}

	if isV2 {
		expiration := time.Now().Add(MacaroonExpiration)
		_, ct, err := system.SaveClientToken(ctx, "Initial Token", group.XData, expiration)
		if err != nil {
			errMsg := fmt.Sprintf("could not save client token for clientID %s, groupID %s: %s", clientID, input.GroupID, err.Error())
			errLog.Error(errMsg)
			tx.Rollback()
			return creds, errors.New("internal system error")
		}
		creds.ClientToken = ct
		creds.ExpiresAt = expiration
		creds.XData = system.XData
	} else {
		clientSecret, err := GenerateSecret()
		if err != nil {
			errMsg := fmt.Sprintf("cannot generate secret for clientID %s: %s", system.ClientID, err.Error())
			errLog.Error(errMsg)
			tx.Rollback()
			return creds, errors.New("internal system error")
		}

		hashedSecret, err := NewHash(clientSecret)
		if err != nil {
			errMsg := fmt.Sprintf("cannot generate hash of secret for clientID %s: %s", system.ClientID, err.Error())
			errLog.Error(errMsg)
			tx.Rollback()
			return creds, errors.New("internal system error")
		}

		secret := Secret{
			Hash:     hashedSecret.String(),
			SystemID: system.ID,
		}

		err = tx.Create(&secret).Error
		if err != nil {
			errMsg := fmt.Sprintf("cannot save secret for clientID %s: %s", system.ClientID, err.Error())
			errLog.Error(errMsg)
			tx.Rollback()
			return creds, errors.New("internal system error")
		}
		logger.Info(logrus.Fields{"Event": "SecretCreated"})
		creds.ClientSecret = clientSecret
		creds.ExpiresAt = time.Now().Add(CredentialExpiration)
	}

	err = tx.Commit().Error
	if err != nil {
		errMsg := fmt.Sprintf("could not commit transaction for new system with groupID %s: %s", input.GroupID, err.Error())
		errLog.Error(errMsg)
		return creds, errors.New("internal system error")
	}

	creds.SystemID = fmt.Sprint(system.ID)
	creds.ClientName = system.ClientName
	creds.ClientID = system.ClientID
	creds.IPs = input.IPs

	successMsg := fmt.Sprintf("system registered in group %s with XData: %s", group.GroupID, group.XData)
	logger.WithField("Event", "OperationSucceded").Info(successMsg)
	return creds, nil
}

func VerifySignature(pubKey *rsa.PublicKey, signatureStr string) error {
	snippet := "This is the snippet used to verify a key pair."

	signature, err := base64.StdEncoding.DecodeString(signatureStr)
	if err != nil {
		return err
	}

	hash := sha256.Sum256([]byte(snippet))
	err = rsa.VerifyPKCS1v15(pubKey, crypto.SHA256, hash[:], signature)
	if err != nil {
		return err
	}

	return nil
}

func (system *System) RegisterIP(ctx context.Context, address string, trackingID string) (IP, error) {
	event := logrus.Fields{"Op": "RegisterIP", "TrackingID": trackingID, "Help": "calling from admin.RegisterIP()"}
	logger := log.GetCtxLogger(ctx).WithFields(event)
	logger.Info(logrus.Fields{"Event": "OperationStarted"})
	errLog := logger.WithField("Event", "OperationFailed")

	if !ValidAddress(address) {
		errMsg := fmt.Sprintf("invalid IP %s", address)
		errLog.Error(errMsg)
		return IP{}, errors.New("invalid ip address")
	}

	ip := IP{
		Address:  address,
		SystemID: uint(system.ID),
	}
	count := int64(0)
	Connection.WithContext(ctx).Model(&IP{}).Where("ips.system_id = ? AND ips.address = ? AND ips.deleted_at IS NULL", system.ID, address).Count(&count)
	if count != 0 {
		errMsg := fmt.Sprintf("can not create duplicate IP address:  %s for system %d", address, system.ID)
		errLog.Error(errMsg)
		return IP{}, errors.New("duplicate ip address")
	}

	count = int64(0)
	Connection.WithContext(ctx).Model(&IP{}).Where("ips.system_id = ? AND ips.deleted_at IS NULL", system.ID).Count(&count)
	if count >= int64(MaxIPs) {
		errMsg := fmt.Sprintf("could not add ip, max number of ips reached. Max %d", count)
		errLog.Error(errMsg)
		return IP{}, errors.New("max ip address reached")
	}
	err := Connection.WithContext(ctx).Create(&ip).Error
	if err != nil {
		errMsg := fmt.Sprintf("could not save IP %s; %s", address, err.Error())
		errLog.Error(errMsg)
		return IP{}, errors.New("error in ip address")
	}
	return ip, nil
}

func UpdateSystem(ctx context.Context, id string, v map[string]string) (System, error) {
	event := logrus.Fields{"Op": "UpdateSystem", "TrackingID": id}
	logger := log.GetCtxLogger(ctx).WithFields(event)
	logger.Info(logrus.Fields{"Event": "OperationStarted"})

	sys, err := GetSystemByID(ctx, id)
	if err != nil {
		errString := fmt.Sprintf("record not found for id=%s", id)
		errMsg := errString + ": " + err.Error()
		err := fmt.Errorf(errString)
		logger.Error(errMsg)
		return System{}, err
	}

	scope, ok := v["api_scope"]
	if ok {
		sys.APIScope = scope
	}

	cn, ok := v["client_name"]
	if ok {
		sys.ClientName = cn
	}

	si, ok := v["software_id"]
	if ok {
		sys.SoftwareID = si
	}

	err = Connection.WithContext(ctx).Save(&sys).Error
	if err != nil {
		errMsg := err.Error()
		logger.Error(errMsg)
		return System{}, fmt.Errorf("system failed to meet database constraints")
	}

	logger.Info(logrus.Fields{"Event": "EventSucceeded"})
	return sys, nil
}

func (system *System) GetIps(ctx context.Context, trackingID string) ([]IP, error) {
	event := logrus.Fields{"Op": "GetIPs", "TrackingID": trackingID, "Help": "calling from systems.GetIps()"}
	logger := log.GetCtxLogger(ctx).WithFields(event)
	logger.Info(logrus.Fields{"Event": "OperationStarted"})

	var ips []IP
	Connection.WithContext(ctx).Find(&ips, "system_id=? AND deleted_at IS NULL", system.ID)
	return ips, nil
}

// DeleteIP soft-deletes an IP associated with a specific system
func (system *System) DeleteIP(ctx context.Context, ipID string, trackingID string) error {
	var (
		ip  IP
		err error
	)

	event := logrus.Fields{"Op": "DeleteIP", "TrackingID": trackingID, "Help": "calling from ssas.DeleteIP()"}
	logger := log.GetCtxLogger(ctx).WithFields(event)
	logger.Info(logrus.Fields{"Event": "OperationStarted"})

	// Find IP to delete
	err = Connection.WithContext(ctx).First(&ip, "system_id = ? AND id = ?", system.ID, ipID).Error
	if err != nil {
		errMsg := fmt.Sprintf("Unable to find IP address with ID %s: %s", ipID, err)
		logger.Error(errMsg)
		return fmt.Errorf("Unable to find IP address with ID %s: %s", ipID, err)
	}

	// Soft delete IP
	// Note: db.Delete() soft-deletes by default because the DeletedAt field is set on the Gorm model that IP inherits
	err = Connection.WithContext(ctx).Delete(&ip).Error
	if err != nil {
		errMsg := fmt.Sprintf("Unable to delete IP address with ID %s: %s", ipID, err)
		logger.Error(errMsg)
		return fmt.Errorf("Unable to delete IP address with ID %s: %s", ipID, err)
	}

	return nil
}

// DataForSystem returns the group extra data associated with this system
func XDataFor(ctx context.Context, system System) (string, error) {
	group, err := GetGroupByID(ctx, strconv.Itoa(int(system.GID)))
	if err != nil {
		return "", fmt.Errorf("no group for system %d; %s", system.ID, err)
	}
	return group.XData, nil
}

// GetSystemsByGroupIDString returns the systems associated with the provided groups.group_id
func GetSystemsByGroupIDString(ctx context.Context, groupId string) ([]System, error) {
	var (
		systems []System
		err     error
	)

	if err = Connection.WithContext(ctx).Where("group_id = ? AND deleted_at IS NULL", groupId).Find(&systems).Error; err != nil {
		err = fmt.Errorf("no Systems found with group_id %s", groupId)
	}
	return systems, err
}

// GetSystemByClientID returns the system associated with the provided clientID
func GetSystemByClientID(ctx context.Context, clientID string) (System, error) {
	var (
		system System
		err    error
	)

	if err = Connection.WithContext(ctx).First(&system, "client_id = ?", clientID).Error; errors.Is(err, gorm.ErrRecordNotFound) {
		err = fmt.Errorf("no System record found for client %s", clientID)
	}
	return system, err
}

// GetSystemByID returns the system associated with the provided ID
func GetSystemByID(ctx context.Context, id string) (System, error) {
	var (
		system System
		err    error
	)

	id1, err := strconv.ParseUint(id, 10, 64)
	if err != nil {
		return System{}, fmt.Errorf("invalid input %s; %s", id, err)
	}

	if err = Connection.WithContext(ctx).First(&system, id1).Error; err != nil {
		err = fmt.Errorf("no System record found with ID %s %v", id, err)
	}
	return system, err
}

func GenerateSecret() (string, error) {
	b := make([]byte, 40)
	_, err := rand.Read(b)
	if err != nil {
		return "", err
	}

	return fmt.Sprintf("%x", b), nil
}

func GetAllIPs() ([]string, error) {
	var (
		ips []string
		err error
	)

	// Only include addresses registered to active, unexpired systems
	where := "deleted_at IS NULL AND system_id IN (SELECT systems.id FROM secrets JOIN systems ON secrets.system_id = systems.id JOIN groups ON systems.g_id = groups.id " +
		"WHERE secrets.deleted_at IS NULL AND systems.deleted_at IS NULL AND groups.deleted_at IS NULL AND secrets.updated_at > ?)"
	exp := time.Now().Add(-1 * CredentialExpiration)

	if err = Connection.Order("address").Model(&IP{}).Where(where, exp).Distinct("address").Pluck(
		"address", &ips).Error; err != nil {
		err = fmt.Errorf("no IP's found: %s", err.Error())
	}
	return ips, err
}

func (system *System) GetIPs() ([]string, error) {
	var (
		ips []string
		err error
	)

	if err = Connection.Model(&IP{}).Where("system_id = ? AND deleted_at IS NULL", system.ID).Pluck("address", &ips).Error; err != nil {
		err = fmt.Errorf("no IP's found with system_id %d: %s", system.ID, err.Error())
	}
	return ips, err
}

func (system *System) GetIPsData(ctx context.Context) ([]IP, error) {
	var (
		ips []IP
		err error
	)

	if err = Connection.WithContext(ctx).Find(&ips, "system_id = ? AND deleted_at IS NULL", system.ID).Error; err != nil {
		err = fmt.Errorf("no IP's found with system_id %d: %s", system.ID, err.Error())
	}
	return ips, err
}

// ResetSecret creates a new secret for the current system.
func (system *System) ResetSecret(ctx context.Context, trackingID string) (Credentials, error) {
	creds := Credentials{}

	event := logrus.Fields{"Op": "ResetSecret", "TrackingID": trackingID, "ClientID": system.ClientID}
	logger := log.GetCtxLogger(ctx).WithFields(event)
	logger.Info(logrus.Fields{"Event": "OperationStarted"})
	xdata, err := XDataFor(ctx, *system)
	errLog := logger.WithField("Event", "OperationFailed")

	if err != nil {
		errMsg := fmt.Sprintf("could not get group XData for clientID %s: %s", system.ClientID, err.Error())
		errLog.Error(errMsg)
		return creds, errors.New("internal system error")
	}

	secretString, err := GenerateSecret()
	if err != nil {
		errMsg := fmt.Sprintf("could not reset secret for clientID %s: %s", system.ClientID, err.Error())
		errLog.Error(errMsg)
		return creds, errors.New("internal system error")
	}

	hashedSecret, err := NewHash(secretString)
	if err != nil {
		errMsg := fmt.Sprintf("could not reset secret for clientID %s: %s", system.ClientID, err.Error())
		errLog.Error(errMsg)
		return creds, errors.New("internal system error")
	}

	hashedSecretString := hashedSecret.String()
	if err = system.SaveSecret(ctx, hashedSecretString); err != nil {
		errMsg := fmt.Sprintf("could not reset secret for clientID %s: %s", system.ClientID, err.Error())
		errLog.Error(errMsg)
		return creds, errors.New("internal system error")
	}

	successMsg := fmt.Sprintf("secret reset in group %s with XData: %s", system.GroupID, xdata)
	logger.WithField("Event", "OperationSucceeded").Info(successMsg)

	creds.SystemID = fmt.Sprint(system.ID)
	creds.ClientID = system.ClientID
	creds.ClientSecret = secretString
	creds.ClientName = system.ClientName
	creds.ExpiresAt = time.Now().Add(CredentialExpiration)
	return creds, nil
}

func ValidAddress(address string) bool {
	ip := net.ParseIP(address)
	if ip == nil {
		return false
	}

	// Source https://en.wikipedia.org/wiki/Reserved_IP_addresses
	// #SonarIgnore--BEGIN
	// SonarQube does not like hard-coded IP's or CIDR's, but these are not intended to be configurable
	badNetworks := []string{
		"0.0.0.0/8",
		"10.0.0.0/8",
		"100.64.0.0/10",
		"127.0.0.0/8",
		"169.254.0.0/16",
		"172.16.0.0/12",
		"192.0.0.0/24",
		"192.0.2.0/24",
		"192.88.99.0/24",
		"192.168.0.0/16",
		"198.18.0.0/15",
		"198.51.100.0/24",
		"203.0.113.0/24",
		"224.0.0.0/4",
		"240.0.0.0/4",
		"255.255.255.255/32",
		"::/128",
		"::1/128",
		"2001:db8::/32",
		"2002::/16",
		"fc00::/7",
		"fe80::/10",
		"ff00::/8",
	}
	// #SonarIgnore--END
	for _, network := range badNetworks {
		_, ipNet, _ := net.ParseCIDR(network)
		if ipNet.Contains(ip) {
			return false
		}
	}

	return true
}<|MERGE_RESOLUTION|>--- conflicted
+++ resolved
@@ -56,16 +56,7 @@
 	}
 	DefaultScope = os.Getenv("SSAS_DEFAULT_SYSTEM_SCOPE")
 	if DefaultScope == "" {
-<<<<<<< HEAD
-		if os.Getenv("DEBUG") == "true" {
-			DefaultScope = "bcda-api"
-			return
-		}
-		log.GetCtxLogger(context.Background()).Info(logrus.Fields{"Event": "ServiceHalted", "Help": "SSAS_DEFAULT_SYSTEM_SCOPE environment value must be set"})
-		panic("SSAS_DEFAULT_SYSTEM_SCOPE environment value must be set")
-=======
 		panic("Unable to source default system scope; check env files")
->>>>>>> c3c780f1
 	}
 
 	expirationDays := cfg.GetEnvInt("SSAS_CRED_EXPIRATION_DAYS", 90)
