--- conflicted
+++ resolved
@@ -573,16 +573,11 @@
 	creds.ClientName = system.ClientName
 	creds.ClientID = system.ClientID
 	creds.IPs = ips
-<<<<<<< HEAD
-	creds.ExpiresAt = time.Now().Add(CredentialExpiration)
-	if isV2 {
-		creds.XData = system.XData
-=======
 	if isV2 {
 		creds.ExpiresAt = time.Now().Add(MacaroonExpiration)
+		creds.XData = system.XData
 	} else {
 		creds.ExpiresAt = time.Now().Add(CredentialExpiration)
->>>>>>> 3dced883
 	}
 
 	regEvent.Help = fmt.Sprintf("system registered in group %s with XData: %s", group.GroupID, group.XData)
