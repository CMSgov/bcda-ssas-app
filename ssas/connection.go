package ssas

import (
	"database/sql"
	"os"
	"time"

	_ "github.com/lib/pq"
	"gorm.io/driver/postgres"
	"gorm.io/gorm"
)

var Connection *gorm.DB

func init() {
	var err error
	Connection, err = createDB()

	if err != nil {
		Logger.Fatalf("Failed to create db %s", err.Error())
	}
}

func createDB() (*gorm.DB, error) {
	databaseURL := os.Getenv("DATABASE_URL")

	sqlDB, err := sql.Open("pgx", databaseURL)
	if err != nil {
		return nil, err
	}

<<<<<<< HEAD
	// db.SetMaxOpenConns(cfg.MaxOpenConns)
	// db.SetMaxIdleConns(cfg.MaxIdleConns)
	// db.SetConnMaxLifetime(time.Duration(cfg.ConnMaxLifetimeMin) * time.Minute)

=======
	// TODO: Allow connection settings to be configured by env vars
	// https://jira.cms.gov/browse/BCDA-7109
>>>>>>> 9d851236
	sqlDB.SetMaxOpenConns(40)
	sqlDB.SetMaxIdleConns(40)
	sqlDB.SetConnMaxLifetime(time.Duration(5) * time.Minute)

	db, err := gorm.Open(postgres.New(postgres.Config{
		Conn: sqlDB,
	}), &gorm.Config{})

	if err != nil {
		return nil, err
	}

	if err := sqlDB.Ping(); err != nil {
		return nil, err
	}

	return db, nil
}<|MERGE_RESOLUTION|>--- conflicted
+++ resolved
@@ -29,15 +29,8 @@
 		return nil, err
 	}
 
-<<<<<<< HEAD
-	// db.SetMaxOpenConns(cfg.MaxOpenConns)
-	// db.SetMaxIdleConns(cfg.MaxIdleConns)
-	// db.SetConnMaxLifetime(time.Duration(cfg.ConnMaxLifetimeMin) * time.Minute)
-
-=======
 	// TODO: Allow connection settings to be configured by env vars
 	// https://jira.cms.gov/browse/BCDA-7109
->>>>>>> 9d851236
 	sqlDB.SetMaxOpenConns(40)
 	sqlDB.SetMaxIdleConns(40)
 	sqlDB.SetConnMaxLifetime(time.Duration(5) * time.Minute)
