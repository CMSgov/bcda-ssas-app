package ssas

import (
	"database/sql/driver"
	"encoding/json"
	"errors"
	"fmt"
	"strconv"
	"time"

	"github.com/jinzhu/gorm"
)

type Group struct {
	gorm.Model
	GroupID string    `gorm:"unique;not null" json:"group_id"`
	XData   string    `gorm:"type:text" json:"xdata"`
	Data    GroupData `gorm:"type:jsonb" json:"data"`
}

type SystemSummary struct {
	ID			uint		`json:"id"`
	ClientName	string		`json:"client_name"`
	ClientID	string		`json:"client_id"`
	UpdatedAt	time.Time	`json:"updated_at"`
}

type GroupSummary struct {
	ID			uint		`json:"id"`
	GroupID		string		`json:"group_id"`
	XData		string		`json:"xdata"`
	CreatedAt	time.Time	`json:"created_at"`
	Systems		[]SystemSummary	`json:"systems"`
}

type GroupList struct {
	Count 		int				`json:"count"`
	ReportedAt	time.Time		`json:"reported_at"`
	Groups		[]GroupSummary	`json:"groups"`
}

func CreateGroup(gd GroupData) (Group, error) {
	event := Event{Op: "CreateGroup", TrackingID: gd.GroupID}
	OperationStarted(event)

	if gd.GroupID == "" {
		err := fmt.Errorf("group_id cannot be blank")
		event.Help = err.Error()
		OperationFailed(event)
		return Group{}, err
	}

	xd := gd.XData
	if xd != "" {
		if s, err := strconv.Unquote(xd); err == nil {
			xd = s
		}
	}
	g := Group{
		GroupID: gd.GroupID,
		XData:   xd,
		Data:    gd,
	}

	db := GetGORMDbConnection()
	defer Close(db)
	err := db.Save(&g).Error
	if err != nil {
		event.Help = err.Error()
		OperationFailed(event)
		return Group{}, err
	}

	OperationSucceeded(event)
	return g, nil
}

func ListGroups(trackingID string) (list GroupList, err error)  {
	event := Event{Op: "ListGroups", TrackingID: trackingID}
	OperationStarted(event)

	groups := []Group{}
	db := GetGORMDbConnection()
	defer Close(db)
	err = db.Find(&groups).Error
	if err != nil {
		event.Help = err.Error()
		OperationFailed(event)
		return
	}

	list.Count = len(groups)
	list.ReportedAt = time.Now()
	for _, group := range groups {
		gs := GroupSummary{}
		gs.ID = group.ID
		gs.GroupID = group.GroupID
		gs.XData = group.XData
		gs.CreatedAt = group.CreatedAt

		var systems []System
		systems, err = GetSystemsByGroupID(group.GroupID)
		if err != nil {
			return
		}
		for _, system := range systems {
			ss := SystemSummary{}
			ss.ID = system.ID
			ss.ClientName = system.ClientName
			ss.ClientID = system.ClientID
			ss.UpdatedAt = system.UpdatedAt

			gs.Systems = append(gs.Systems, ss)
		}

		list.Groups = append(list.Groups, gs)
	}

	OperationSucceeded(event)
	return list, nil
}

func UpdateGroup(id string, gd GroupData) (Group, error) {
	event := Event{Op: "UpdateGroup", TrackingID: id}
	OperationStarted(event)

	db := GetGORMDbConnection()
	defer Close(db)

	g, err := GetGroupByID(id)
	if err != nil {
		errString := fmt.Sprintf("record not found for id=%s", id)
		event.Help = errString + ": " + err.Error()
		err := fmt.Errorf(errString)
		OperationFailed(event)
		return Group{}, err
	}

	gd.GroupID = g.Data.GroupID
	gd.Name = g.Data.Name

	g.Data = gd
	err = db.Save(&g).Error
	if err != nil {
		event.Help = err.Error()
		OperationFailed(event)
		return Group{}, err
	}

	OperationSucceeded(event)
	return g, nil
}

func DeleteGroup(id string) error {
	event := Event{Op: "DeleteGroup", TrackingID: id}
	OperationStarted(event)

	db := GetGORMDbConnection()
	defer Close(db)
	g, err := GetGroupByID(id)
	if err != nil {
		event.Help = err.Error()
		OperationFailed(event)
		return err
	}

	err = cascadeDeleteGroup(g)
	if err != nil {
		event.Help = err.Error()
		OperationFailed(event)
		return err
	}

	OperationSucceeded(event)
	return nil
}

// GetAuthorizedGroupsForOktaID returns a slice of GroupID's representing all groups this Okta user has rights to manage
// TODO: this is the slowest and most memory intensive way possible to implement this.  Refactor!
func GetAuthorizedGroupsForOktaID(oktaID string) ([]string, error) {
	db := GetGORMDbConnection()
	defer Close(db)

	var (
		result []string
	)

	groups := []Group{}
	err := db.Select("*").Find(&groups).Error
	if err != nil {
		return result, err
	}

	for _, group := range groups {
		for _, user := range group.Data.Users {
			if user == oktaID {
				result = append(result, group.GroupID)
			}
		}
	}

	return result, nil
}

func cascadeDeleteGroup(group Group) error {
	var (
		system        System
		encryptionKey EncryptionKey
		secret        Secret
		systemIds     []int
		db            = GetGORMDbConnection()
	)
	defer Close(db)

	err := db.Table("systems").Where("group_id = ?", group.GroupID).Pluck("ID", &systemIds).Error
	if err != nil {
		return fmt.Errorf("unable to find associated systems: %s", err.Error())
	}

	err = db.Where("system_id IN (?)", systemIds).Delete(&encryptionKey).Error
	if err != nil {
		return fmt.Errorf("unable to delete encryption keys: %s", err.Error())
	}

	err = db.Where("system_id IN (?)", systemIds).Delete(&secret).Error
	if err != nil {
		return fmt.Errorf("unable to delete secrets: %s", err.Error())
	}

	err = db.Where("id IN (?)", systemIds).Delete(&system).Error
	if err != nil {
		return fmt.Errorf("unable to delete systems: %s", err.Error())
	}

	err = db.Delete(&group).Error
	if err != nil {
		return fmt.Errorf("unable to delete group: %s", err.Error())
	}

	return nil
}

type GroupData struct {
	GroupID   string     `json:"group_id"`
	Name      string     `json:"name"`
	XData     string     `json:"xdata"`
	Users     []string   `json:"users,omitempty"`
	Scopes    []string   `json:"scopes,omitempty"`
	Systems   []System   `gorm:"-" json:"systems,omitempty"`
	Resources []Resource `json:"resources,omitempty"`
}

// Value implements the driver.Value interface for GroupData.
func (gd GroupData) Value() (driver.Value, error) {
<<<<<<< HEAD
	systems, _ := GetSystemsByGroupIDString(gd.GroupID)
=======
	systems, _ := GetSystemsByGroupID(gd.GroupID)
>>>>>>> aefbece9

	gd.Systems = systems

	return json.Marshal(gd)
}

// Make the GroupData struct implement the sql.Scanner interface
func (gd *GroupData) Scan(value interface{}) error {
	b, ok := value.([]byte)
	if !ok {
		return errors.New("type assertion to []byte failed")
	}

	if err := json.Unmarshal(b, &gd); err != nil {
		return err
	}
<<<<<<< HEAD
	systems, _ := GetSystemsByGroupIDString(gd.GroupID)
=======
	systems, _ := GetSystemsByGroupID(gd.GroupID)
>>>>>>> aefbece9

	gd.Systems = systems

	return nil
}

type Resource struct {
	ID     string   `json:"id"`
	Name   string   `json:"name"`
	Scopes []string `json:"scopes"`
}

func GetGroupByGroupID(groupID string) (Group, error) {
	var (
		db    = GetGORMDbConnection()
		group Group
		err   error
	)
	defer Close(db)

	if db.Find(&group, "group_id = ?", groupID).RecordNotFound() {
		err = fmt.Errorf("no Group record found for groupID %s", groupID)
	}

	return group, err
}

// GetGroupByID returns the group associated with the provided ID
func GetGroupByID(id string) (Group, error) {
	var (
		db     = GetGORMDbConnection()
		group Group
		err    error
	)
	defer Close(db)

	if _, err = strconv.ParseUint(id, 10, 64); err != nil {
		return Group{}, fmt.Errorf("invalid input %s; %s", id, err)
	}
	// must use the explicit where clause here because the id argument is a string
	if err = db.Find(&group, "id = ?", id).Error; err != nil {
		err = fmt.Errorf("no Group record found with ID %s", id)
	}
	return group, err
}<|MERGE_RESOLUTION|>--- conflicted
+++ resolved
@@ -19,24 +19,24 @@
 }
 
 type SystemSummary struct {
-	ID			uint		`json:"id"`
-	ClientName	string		`json:"client_name"`
-	ClientID	string		`json:"client_id"`
-	UpdatedAt	time.Time	`json:"updated_at"`
+	ID         uint      `json:"id"`
+	ClientName string    `json:"client_name"`
+	ClientID   string    `json:"client_id"`
+	UpdatedAt  time.Time `json:"updated_at"`
 }
 
 type GroupSummary struct {
-	ID			uint		`json:"id"`
-	GroupID		string		`json:"group_id"`
-	XData		string		`json:"xdata"`
-	CreatedAt	time.Time	`json:"created_at"`
-	Systems		[]SystemSummary	`json:"systems"`
+	ID        uint            `json:"id"`
+	GroupID   string          `json:"group_id"`
+	XData     string          `json:"xdata"`
+	CreatedAt time.Time       `json:"created_at"`
+	Systems   []SystemSummary `json:"systems"`
 }
 
 type GroupList struct {
-	Count 		int				`json:"count"`
-	ReportedAt	time.Time		`json:"reported_at"`
-	Groups		[]GroupSummary	`json:"groups"`
+	Count      int            `json:"count"`
+	ReportedAt time.Time      `json:"reported_at"`
+	Groups     []GroupSummary `json:"groups"`
 }
 
 func CreateGroup(gd GroupData) (Group, error) {
@@ -75,7 +75,7 @@
 	return g, nil
 }
 
-func ListGroups(trackingID string) (list GroupList, err error)  {
+func ListGroups(trackingID string) (list GroupList, err error) {
 	event := Event{Op: "ListGroups", TrackingID: trackingID}
 	OperationStarted(event)
 
@@ -99,7 +99,7 @@
 		gs.CreatedAt = group.CreatedAt
 
 		var systems []System
-		systems, err = GetSystemsByGroupID(group.GroupID)
+		systems, err = GetSystemsByGroupID(group.ID)
 		if err != nil {
 			return
 		}
@@ -252,11 +252,7 @@
 
 // Value implements the driver.Value interface for GroupData.
 func (gd GroupData) Value() (driver.Value, error) {
-<<<<<<< HEAD
 	systems, _ := GetSystemsByGroupIDString(gd.GroupID)
-=======
-	systems, _ := GetSystemsByGroupID(gd.GroupID)
->>>>>>> aefbece9
 
 	gd.Systems = systems
 
@@ -273,11 +269,7 @@
 	if err := json.Unmarshal(b, &gd); err != nil {
 		return err
 	}
-<<<<<<< HEAD
 	systems, _ := GetSystemsByGroupIDString(gd.GroupID)
-=======
-	systems, _ := GetSystemsByGroupID(gd.GroupID)
->>>>>>> aefbece9
 
 	gd.Systems = systems
 
@@ -308,9 +300,9 @@
 // GetGroupByID returns the group associated with the provided ID
 func GetGroupByID(id string) (Group, error) {
 	var (
-		db     = GetGORMDbConnection()
+		db    = GetGORMDbConnection()
 		group Group
-		err    error
+		err   error
 	)
 	defer Close(db)
 
