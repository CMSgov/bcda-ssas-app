--- conflicted
+++ resolved
@@ -32,13 +32,10 @@
 	github.com/jackc/puddle/v2 v2.2.1 // indirect
 	github.com/jinzhu/inflection v1.0.0 // indirect
 	github.com/jinzhu/now v1.1.5 // indirect
-<<<<<<< HEAD
 	github.com/magiconair/properties v1.8.6 // indirect
 	github.com/mitchellh/mapstructure v1.5.0 // indirect
 	github.com/pelletier/go-toml v1.9.5 // indirect
-=======
 	github.com/joho/godotenv v1.5.1 // indirect
->>>>>>> c3c780f1
 	github.com/pmezard/go-difflib v1.0.0 // indirect
 	github.com/rogpeppe/go-internal v1.10.0 // indirect
 	github.com/spf13/afero v1.8.2 // indirect
